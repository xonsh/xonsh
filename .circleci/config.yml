--- conflicted
+++ resolved
@@ -224,11 +224,7 @@
       - build_35
       - build_36
       - build_37
-<<<<<<< HEAD
       - build_black
-      # conda-foge does not yet have all Python 3.7 packages available
+      # conda-foge does not yet have all Python 3.8 packages available
       # uncomment when it does
-      #- build_38
-=======
-      - build_black
->>>>>>> d5ecc4f0
+      #- build_38