# Use of pytest --flake8 is deprecated in favor of flake8 direct.
# Thus the developer's IDE can use the same lint config as CI.
# pytest-flake8 --ignore is an incompatible superset of flake8 --ignore, --per-file-ignores and --exclude
# and we don't want to maintain the same list in 2 formats.
[flake8]
max-line-length = 180
exclude =
    __amalgam__.py,
    */ply/,
    parser*_table.py,
    build/,
    dist/,
    .vscode/,
# lint nits that are acceptable in Xonsh project:
ignore =
    E203,   # whitespace before ':'
    E402,   # module level import not at top of file
    W503,   # line break before binary operators is a good thing
    E731,   # accept lambda assigned to a variable
    E741,   # variables named 'l', 'I' and 'O' OK! (choose IDE font accordingly)
# also acceptable in Xonsh project: reference to global names defined at runtime by black magic
builtins =
    __xonsh__,
    events,
    aliases,
    XonshError,
<<<<<<< HEAD
    XonshCalledProcessError,
per-file-ignores = 
=======
per-file-ignores = 
    # flake8 gives incorrect unused import errors, F401
    tests/tools.py:E128,
    xonsh/ast.py:F401,
    ##xonsh/built_ins.py:F821 E721,
    xonsh/built_ins.py:E721,
    ##xonsh/commands_cache.py:F841,
    ##xonsh/history.py:F821,
    xonsh/jupyter_kernel.py:E203,
    # e305 later
    xonsh/platform.py:F401 E305,
    xonsh/proc.py:E261 E265,
    ##xonsh/ptk/key_bindings.py:F841,
    xonsh/ptk/shell.py:E731,
    ##xonsh/pyghooks.py:F821,
    xonsh/readline_shell.py:F401,
     # E305 later
    ##xonsh/style_tools.py:F821 E305,
    xonsh/timings.py:F401,
    ##xonsh/tokenize.py:F821 F841,
     # E305 later
    xonsh/tools.py:E731 E305,
    xonsh/xonfig.py:E731,
    ##xontrib/vox.py:F821,
    # remove these later
    xonsh/color_tools.py:E305
    xonsh/completers/_aliases.py:E305,
    xonsh/completers/python.py:E722,
    xonsh/inspectors.py:E722
    xonsh/lexer.py:E741,
    xonsh/parsers/context_check.py:E305,
    xonsh/style_tools.py:E305,
    xonsh/tools.py:E305,
    xonsh/winutils.py:E305,
    xonsh/xoreutils/*.py:E722 E305,
>>>>>>> 280c22de
<|MERGE_RESOLUTION|>--- conflicted
+++ resolved
@@ -24,43 +24,5 @@
     events,
     aliases,
     XonshError,
-<<<<<<< HEAD
     XonshCalledProcessError,
-per-file-ignores = 
-=======
-per-file-ignores = 
-    # flake8 gives incorrect unused import errors, F401
-    tests/tools.py:E128,
-    xonsh/ast.py:F401,
-    ##xonsh/built_ins.py:F821 E721,
-    xonsh/built_ins.py:E721,
-    ##xonsh/commands_cache.py:F841,
-    ##xonsh/history.py:F821,
-    xonsh/jupyter_kernel.py:E203,
-    # e305 later
-    xonsh/platform.py:F401 E305,
-    xonsh/proc.py:E261 E265,
-    ##xonsh/ptk/key_bindings.py:F841,
-    xonsh/ptk/shell.py:E731,
-    ##xonsh/pyghooks.py:F821,
-    xonsh/readline_shell.py:F401,
-     # E305 later
-    ##xonsh/style_tools.py:F821 E305,
-    xonsh/timings.py:F401,
-    ##xonsh/tokenize.py:F821 F841,
-     # E305 later
-    xonsh/tools.py:E731 E305,
-    xonsh/xonfig.py:E731,
-    ##xontrib/vox.py:F821,
-    # remove these later
-    xonsh/color_tools.py:E305
-    xonsh/completers/_aliases.py:E305,
-    xonsh/completers/python.py:E722,
-    xonsh/inspectors.py:E722
-    xonsh/lexer.py:E741,
-    xonsh/parsers/context_check.py:E305,
-    xonsh/style_tools.py:E305,
-    xonsh/tools.py:E305,
-    xonsh/winutils.py:E305,
-    xonsh/xoreutils/*.py:E722 E305,
->>>>>>> 280c22de
+per-file-ignores = 