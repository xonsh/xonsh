# Use of pytest --flake8 is deprecated in favor of flake8 direct.
# Thus the developer's IDE can use the same lint config as CI.
# pytest-flake8 --ignore is an incompatible superset of flake8 --ignore, --per-file-ignores and --exclude
# and we don't want to maintain the same list in 2 formats.
[flake8]
max-line-length = 180
exclude =
    __amalgam__.py,
    tests/,
    docs/,
    */ply/,
    parser*_table.py,
    build/,
    dist/,
    setup.py,
    .vscode/,
    # remove later
    pygments_cache.py
# lint nits that are acceptable in Xonsh project:
ignore =
    E203,   # whitespace before ':'
    E402,   # module level import not at top of file
    W503,   # line break before binary operators is a good thing
    E731,   # accept lambda assigned to a variable
    E741,   # variables named 'l', 'I' and 'O' OK! (choose IDE font accordingly)
# also acceptable in Xonsh project: reference to global names defined at runtime by black magic
builtins =
    __xonsh__,
    events,
    aliases,
    XonshError,
    XonshCalledProcessError,
per-file-ignores = 
    # flake8 gives incorrect unused import errors, F401
    xonsh/ast.py:F401,
<<<<<<< HEAD
    xonsh/platform.py:F401,
    xonsh/readline_shell.py:F401,
    xonsh/timings.py:F401,
=======
    ##xonsh/built_ins.py:F821 E721,
    xonsh/built_ins.py:E721,
    ##xonsh/commands_cache.py:F841,
    ##xonsh/history.py:F821,
    xonsh/jupyter_kernel.py:E203,
    # e305 later
    xonsh/platform.py:F401 E305,
    xonsh/proc.py:E261 E265,
    ##xonsh/ptk/key_bindings.py:F841,
    xonsh/ptk/shell.py:E731,
    ##xonsh/pyghooks.py:F821,
    xonsh/readline_shell.py:F401,
     # E305 later
    ##xonsh/style_tools.py:F821 E305,
    xonsh/timings.py:F401,
    ##xonsh/tokenize.py:F821 F841,
     # E305 later
    xonsh/tools.py:E731 E305,
    xonsh/xonfig.py:E731,
    ##xontrib/vox.py:F821,
    # remove these later
    xonsh/color_tools.py:E305
    xonsh/completers/_aliases.py:E305,
    xonsh/completers/python.py:E722,
    xonsh/inspectors.py:E722
    xonsh/lexer.py:E741,
    xonsh/parsers/context_check.py:E305,
    xonsh/style_tools.py:E305,
    xonsh/tools.py:E305,
    xonsh/winutils.py:E305,
    xonsh/xoreutils/*.py:E722 E305,
>>>>>>> 280c22de
<|MERGE_RESOLUTION|>--- conflicted
+++ resolved
@@ -33,11 +33,6 @@
 per-file-ignores = 
     # flake8 gives incorrect unused import errors, F401
     xonsh/ast.py:F401,
-<<<<<<< HEAD
-    xonsh/platform.py:F401,
-    xonsh/readline_shell.py:F401,
-    xonsh/timings.py:F401,
-=======
     ##xonsh/built_ins.py:F821 E721,
     xonsh/built_ins.py:E721,
     ##xonsh/commands_cache.py:F841,
@@ -68,5 +63,4 @@
     xonsh/style_tools.py:E305,
     xonsh/tools.py:E305,
     xonsh/winutils.py:E305,
-    xonsh/xoreutils/*.py:E722 E305,
->>>>>>> 280c22de
+    xonsh/xoreutils/*.py:E722 E305,