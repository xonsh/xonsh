#!/usr/bin/env xonsh
import sys
import subprocess
from typing import List

import xonsh.cli_utils as xcli

from xonsh.tools import print_color
import itertools


$RAISE_SUBPROC_ERROR = True
# $XONSH_TRACE_SUBPROC = True


def colored_tracer(cmds, **_):
    cmd = " ".join(itertools.chain.from_iterable(cmds))
    print_color(f"{{GREEN}}$ {{BLUE}}{cmd}{{RESET}}", file=sys.stderr)


def _replace_args(args: List[str], num: int) -> List[str]:
    return [
         (arg % num) if "%d" in arg else arg
         for arg in args
    ]


def test(
        report_cov: xcli.Arg('--report-coverage', '-c', action="store_true") = False,
        pytest_args: xcli.Arg(nargs='*')=(),
):
    """Run pytest.

    Parameters
    ----------
    report_cov
        Report coverage at the end of the test
    pytest_args
        arbitrary arguments that gets passed to pytest's invocation.
        Use %%d to parameterize and prevent overwrite

    Examples
    --------
    `xonsh run-tests.xsh -- --junitxml=junit/test-results.%%d.xml`
    """

    if report_cov:
        ![pytest @(_replace_args(pytest_args, 0)) --cov --cov-report=xml --cov-report=term]
    else:
        # during CI run, some tests take longer to complete on windows
        ![pytest @(_replace_args(pytest_args, 0)) --durations=5]


<<<<<<< HEAD
def qa():
    """QA checks"""
    $XONSH_TRACE_SUBPROC_FUNC = colored_tracer
    $XONSH_TRACE_SUBPROC = True
=======
>>>>>>> cbf23e60

def validate_news_items(
        pytest_args: xcli.Arg(nargs='*') = (),
):
    ![pytest -m news @(pytest_args)]


if __name__ == '__main__':
    parser = xcli.make_parser("test commands")
    parser.add_command(test)
    parser.add_command(validate_news_items)

    try:
        xcli.dispatch(parser)
    except subprocess.CalledProcessError as ex:
        parser.exit(1, f"Failed with {ex}")<|MERGE_RESOLUTION|>--- conflicted
+++ resolved
@@ -51,14 +51,6 @@
         ![pytest @(_replace_args(pytest_args, 0)) --durations=5]
 
 
-<<<<<<< HEAD
-def qa():
-    """QA checks"""
-    $XONSH_TRACE_SUBPROC_FUNC = colored_tracer
-    $XONSH_TRACE_SUBPROC = True
-=======
->>>>>>> cbf23e60
-
 def validate_news_items(
         pytest_args: xcli.Arg(nargs='*') = (),
 ):
