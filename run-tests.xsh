--- conflicted
+++ resolved
@@ -3,6 +3,7 @@
 from typing import List
 
 
+$XONSH_DEBUG = 1
 $RAISE_SUBPROC_ERROR = True
 
 
@@ -12,11 +13,6 @@
          for arg in args
     ]
 
-<<<<<<< HEAD
-$XONSH_DEBUG = 1
-$RAISE_SUBPROC_ERROR = True
-=======
->>>>>>> fd597e69
 
 def test(ns: argparse.Namespace):
     """Run pytest.
@@ -30,22 +26,6 @@
         'tests/test_main.py',
         'tests/test_ptk_highlight.py',
     ]
-<<<<<<< HEAD
-ignores = []
-for fname in run_separately:
-    ignores.append('--ignore')
-    ignores.append(fname)
-![pytest @(replace_args(0)) @(ignores)]
-for index, fname in enumerate(run_separately):
-    ![pytest @(replace_args(index+1)) @(fname)]
-
-echo "---------- Running flake8 ----------"
-python -m flake8
-
-echo "---------- Running mypy ----------"
-mypy --version
-mypy xonsh
-=======
 
     ignores = []
     for fname in run_separately:
@@ -90,5 +70,4 @@
     qa_parser.set_defaults(func=qa)
 
     args = parser.parse_args()
-    args.func(args)
->>>>>>> fd597e69
+    args.func(args)