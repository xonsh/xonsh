[build-system]
# PEP 518 https://www.python.org/dev/peps/pep-0518/
# https://discuss.python.org/t/help-testing-experimental-features-in-setuptools/13821
requires = ["setuptools>=61", "wheel"]
# PEP 517 https://peps.python.org/pep-0517/
build-backend = "setuptools.build_meta"

[project]
# PEP 621 project metadata
# See https://www.python.org/dev/peps/pep-0621/
name = "xonsh"
dynamic = ["version", "readme"]
description = "Python-powered, cross-platform, Unix-gazing shell"
authors = [{ name = "Anthony Scopatz" }, { email = "scopatz@gmail.com" }]
maintainers = [{ name = "Anthony Scopatz" }, { email = "scopatz@gmail.com" }]
license = { text = "BSD 2-Clause License" }
requires-python = ">=3.9"
dependencies = [
    "case-insensitive-dictionary; platform_system=='Windows'",
]

[tool.setuptools.dynamic]
version = {attr = "xonsh.__version__"}
readme = {file = ["README.rst"]}

[tool.setuptools]
packages = [
    "xonsh",
<<<<<<< HEAD
    "xonsh.ply.ply",
    "xonsh.shells",
    "xonsh.shells.ptk_shell",
=======
    "xonsh.parsers.ply",
    "xonsh.shell",
    "xonsh.shell.ptk_shell",
>>>>>>> 7ffce23d
    "xonsh.procs",
    "xonsh.platform",
    "xonsh.parsers",
    "xonsh.xoreutils",
    "xontrib",
    "xonsh.completers",
    "xonsh.history",
    "xonsh.prompt",
    "xonsh.pytest",
    "xonsh.lib",
    "xonsh.webconfig",
    "xonsh.virtualenv",
    "xompletions",
]
platforms = ["Cross Platform"]
include-package-data = false

[tool.setuptools.package-dir]
xonsh = "xonsh"
xontrib = "xontrib"
xompletions = "xompletions"
"xonsh.lib" = "xonsh/lib"
"xonsh.webconfig" = "xonsh/webconfig"

[tool.setuptools.package-data]
xonsh = [
    "*.json",
    "*.githash",
]
xontrib = ["*.xsh"]
"xonsh.lib" = ["*.xsh"]
"xonsh.virtualenv" = ["*.xsh"]
"xonsh.webconfig" = [
    "*.html",
    "js/app.min.js",
    "js/bootstrap.min.css",
    "js/LICENSE-bootstrap",
    "js/xonsh_sticker_mini.png",
]

[project.entry-points]
pytest11 = { xonsh = "xonsh.pytest.plugin" }

[project.entry-points."pygments.lexers"]
xonsh = "xonsh.pyghooks:XonshLexer"
xonshcon = "xonsh.pyghooks:XonshConsoleLexer"

[project.entry-points."virtualenv.activate"]
xonsh = "xonsh.virtualenv:XonshActivator"

[project.urls]
Homepage = "https://xon.sh"
documentation = "https://xon.sh/contents.html"
repository = "https://github.com/xonsh/xonsh"
changelog = "https://github.com/xonsh/xonsh/blob/main/CHANGELOG.rst"
"Issue tracker" = "https://github.com/xonsh/xonsh/issues"

[project.optional-dependencies]
ptk = [
    "prompt-toolkit>=3.0.29",
    "pyperclip",
]
pygments = ["pygments>=2.2"]
mac = ["gnureadline"]
linux = ["distro"]
proctitle = ["setproctitle"]
full = [
    "xonsh[ptk,pygments]",
    "distro; platform_system=='Linux'",
    "setproctitle; platform_system=='Windows'",
    "gnureadline; platform_system=='Darwin'",
    "ujson",
]
bestshell = [
    "prompt-toolkit>=3.0.29",
    "pygments>=2.2",
]
test = [
    "xonsh[bestshell]",
    "pytest>=7",
    "restructuredtext_lint",
    "pytest-cov",
    "pytest-mock",
    "pytest-timeout",
    "pytest-subprocess",
    "pytest-rerunfailures",
    "prompt-toolkit>=3.0.29",
    "pygments>=2.2",
    "coverage>=5.3.1",
    "pyte>=0.8.0",
    "virtualenv>=20.16.2",
    "requests",
]
dev = [
    "xonsh[test,doc]",
    "pre-commit",
    "re-ver",
    "tomli",
]
doc = [
    "xonsh[bestshell]",
    "furo",
    "numpydoc",
    "sphinx>=3.1",
    "psutil",
    "pyzmq",
    "matplotlib",
    "doctr",
    "tornado",
    "runthis-sphinxext",
    "livereload",
    "myst-parser",
]


[project.scripts]
xonsh = "xonsh.main:main"
xonsh-cat = "xonsh.xoreutils.cat:main"
xonsh-uname = "xonsh.xoreutils.uname:main"
xonsh-uptime = "xonsh.xoreutils.uptime:main"


[tool.ruff.lint.isort]
known-first-party = ["xonsh", "xontrib", "xompletions", "tests"]
known-third-party = ["ply", "pytest"]

[tool.ruff]
src = [
    "xonsh", "xontrib", "xompletions", "tests"
]
extend-exclude = [
    "docs/",
    "*/ply/",
    "parser*_table.py",
    "completion_parser_table.py",
    "build/",
    "dist/",
    "setup.py",
    ".vscode/",
    "feedstock",
    "rever",
    ".venv*/",
    ".local.out*/",
]
line-length = 88

[tool.ruff.lint]
ignore = [
    "D100", # Missing docstring in public module
    "D101", # Missing docstring in public class
    "D102", # Missing docstring in public method
    "D103", # Missing docstring in public function
    "D104", # Missing docstring in public package
    "D105", # Missing docstring in magic method
    "D200", # One-line docstring should fit on one line with quotes
    "D202", # No blank lines allowed after function docstring
    "D205", # 1 blank line required between summary line and description
    "D207", # Docstring is under-indented
    "D208", # Docstring is over-indented
    "D209", # Multi-line docstring closing quotes should be on a separate line
    "D210", # No whitespaces allowed surrounding docstring text
    "D301", # Use r""" if any backslashes in a docstring
    "D400", # First line should end with a period
    "D401", # First line should be in imperative mood
    "D403", # First word of the first line should be properly capitalized
    "D404", # First word of the docstring should not be This
    "D406", # Section name should end with a newline
    "D407", # Missing dashed underline after section
    "D409", # Section underline should be in the line following the section’s name
    "D411", # Missing blank line before section
    "D418", # Function decorated with `@overload` shouldn't contain a docstring
    "E402", # Module level import not at top of file
    "E501", # line length
    "E731", # Do not assign a lambda expression, use a def
]
select = [
    "B", # https://beta.ruff.rs/docs/rules/#flake8-bugbear-b
    "D", # https://beta.ruff.rs/docs/rules/#pydocstyle-d
    "E", # https://beta.ruff.rs/docs/rules/#pycodestyle-e-w
    "F", # https://beta.ruff.rs/docs/rules/#pyflakes-f
    "I", # https://beta.ruff.rs/docs/rules/#isort-i
    "T10", # https://beta.ruff.rs/docs/rules/#flake8-debugger-t10
    "TID", # https://docs.astral.sh/ruff/rules/#flake8-tidy-imports-tid
    "YTT", # https://beta.ruff.rs/docs/rules/#flake8-2020-ytt
    "W", # https://beta.ruff.rs/docs/rules/#pycodestyle-e-w
    "UP", # https://beta.ruff.rs/docs/rules/#pyupgrade-up
]

[tool.ruff.lint.pydocstyle]
convention = "numpy"

[tool.ruff.lint.per-file-ignores]
"xonsh/timings.py" = ["F401"]
"xonsh/history.py" = ["F821"]
"xonsh/parsers/lexer.py" = ["E741"]
"xonsh/parsers/completion_context.py" = ["B018"]
"xonsh/lib/tokenize.py" = [
    "F821",
    "F841",
    "B904" # Within an `except` clause, raise exceptions with `raise ... from err`
]
"xonsh/pyghooks.py" = ["F821"]
"tests/test_builtins.py" = [
    "F821",
    "B011",
]
"xonsh/built_ins.py" = [
    "F821",
    "E721",
    "E721",
]
"xonsh/style_tools.py" = ["F821"]
"xonsh/xoreutils/*.py" = ["E722"]
"xonsh/completers/python.py" = ["E722"]
<<<<<<< HEAD
"xonsh/shells/ptk_shell/__init__.py" = ["E731"]
"xonsh/ast.py" = ["F401"]
"xonsh/shells/readline_shell.py" = ["F401"]
=======
"xonsh/parsers/ast.py" = ["F401"]
"xonsh/shell/ptk_shell/__init__.py" = ["E731"]
"xonsh/shell/readline_shell.py" = ["F401"]
>>>>>>> 7ffce23d
"xonsh/commands_cache.py" = ["F841"]
"xonsh/shells/ptk_shell/key_bindings.py" = ["F841"]
"xonsh/tools.py" = [
    "E731",
]
"xonsh/xonfig.py" = ["E731"]
"xontrib/vox.py" = ["F821"]
"xonsh/inspectors.py" = ["E722"]
"xonsh/platform.py" = ["F401"]
"xonsh/parsers/*.py" = [
    "E741", #  E741 Ambiguous variable name
]
"tests/test*.py" = [
    "E741", #  E741 Ambiguous variable name
]<|MERGE_RESOLUTION|>--- conflicted
+++ resolved
@@ -26,15 +26,9 @@
 [tool.setuptools]
 packages = [
     "xonsh",
-<<<<<<< HEAD
-    "xonsh.ply.ply",
     "xonsh.shells",
     "xonsh.shells.ptk_shell",
-=======
     "xonsh.parsers.ply",
-    "xonsh.shell",
-    "xonsh.shell.ptk_shell",
->>>>>>> 7ffce23d
     "xonsh.procs",
     "xonsh.platform",
     "xonsh.parsers",
@@ -249,15 +243,9 @@
 "xonsh/style_tools.py" = ["F821"]
 "xonsh/xoreutils/*.py" = ["E722"]
 "xonsh/completers/python.py" = ["E722"]
-<<<<<<< HEAD
 "xonsh/shells/ptk_shell/__init__.py" = ["E731"]
-"xonsh/ast.py" = ["F401"]
 "xonsh/shells/readline_shell.py" = ["F401"]
-=======
 "xonsh/parsers/ast.py" = ["F401"]
-"xonsh/shell/ptk_shell/__init__.py" = ["E731"]
-"xonsh/shell/readline_shell.py" = ["F401"]
->>>>>>> 7ffce23d
 "xonsh/commands_cache.py" = ["F841"]
 "xonsh/shells/ptk_shell/key_bindings.py" = ["F841"]
 "xonsh/tools.py" = [
