--- conflicted
+++ resolved
@@ -26,12 +26,8 @@
 [tool.setuptools]
 packages = [
     "xonsh",
-<<<<<<< HEAD
     "xonsh.api",
-    "xonsh.ply.ply",
-=======
     "xonsh.parsers.ply",
->>>>>>> 7ffce23d
     "xonsh.shell",
     "xonsh.shell.ptk_shell",
     "xonsh.procs",
@@ -228,7 +224,7 @@
 [tool.ruff.lint.per-file-ignores]
 "xonsh/timings.py" = ["F401"]
 "xonsh/history.py" = ["F821"]
-"xonsh/parsers/lexer.py" = ["E741"]
+"xonsh/lexer.py" = ["E741"]
 "xonsh/parsers/completion_context.py" = ["B018"]
 "xonsh/lib/tokenize.py" = [
     "F821",
@@ -248,8 +244,8 @@
 "xonsh/style_tools.py" = ["F821"]
 "xonsh/xoreutils/*.py" = ["E722"]
 "xonsh/completers/python.py" = ["E722"]
-"xonsh/parsers/ast.py" = ["F401"]
 "xonsh/shell/ptk_shell/__init__.py" = ["E731"]
+"xonsh/ast.py" = ["F401"]
 "xonsh/shell/readline_shell.py" = ["F401"]
 "xonsh/commands_cache.py" = ["F841"]
 "xonsh/shell/ptk_shell/key_bindings.py" = ["F841"]
@@ -259,7 +255,7 @@
 "xonsh/xonfig.py" = ["E731"]
 "xontrib/vox.py" = ["F821"]
 "xonsh/inspectors.py" = ["E722"]
-"xonsh/platform.py" = ["F401"]
+"xonsh/platform/__init__.py" = ["F401"]
 "xonsh/parsers/*.py" = [
     "E741", #  E741 Ambiguous variable name
 ]
