--- conflicted
+++ resolved
@@ -29,12 +29,8 @@
     "xonsh.ply.ply",
     "xonsh.ptk_shell",
     "xonsh.procs",
-<<<<<<< HEAD
+    "xonsh.platform",
     "xonsh.parser",
-=======
-    "xonsh.platform",
-    "xonsh.parsers",
->>>>>>> 2ef4e329
     "xonsh.xoreutils",
     "xontrib",
     "xonsh.completers",
@@ -145,6 +141,7 @@
     "livereload",
     "myst-parser",
 ]
+
 
 [project.scripts]
 xonsh = "xonsh.main:main"
@@ -226,7 +223,7 @@
 "xonsh/timings.py" = ["F401"]
 "xonsh/history.py" = ["F821"]
 "xonsh/lexer.py" = ["E741"]
-"xonsh/parser/completion_context.py" = ["B018"]
+"xonsh/parsers/completion_context.py" = ["B018"]
 "xonsh/tokenize.py" = [
     "F821",
     "F841",
@@ -246,7 +243,7 @@
 "xonsh/xoreutils/*.py" = ["E722"]
 "xonsh/completers/python.py" = ["E722"]
 "xonsh/ptk/shell.py" = ["E731"]
-"xonsh/parser/ast.py" = ["F401"]
+"xonsh/ast.py" = ["F401"]
 "xonsh/readline_shell.py" = ["F401"]
 "xonsh/commands_cache.py" = ["F841"]
 "xonsh/ptk/key_bindings.py" = ["F841"]
@@ -256,13 +253,8 @@
 "xonsh/xonfig.py" = ["E731"]
 "xontrib/vox.py" = ["F821"]
 "xonsh/inspectors.py" = ["E722"]
-<<<<<<< HEAD
 "xonsh/platform.py" = ["F401"]
-"xonsh/parser/*.py" = [
-=======
-"xonsh/platform/__init__.py" = ["F401"]
 "xonsh/parsers/*.py" = [
->>>>>>> 2ef4e329
     "E741", #  E741 Ambiguous variable name
 ]
 "tests/test*.py" = [
