--- conflicted
+++ resolved
@@ -15,11 +15,7 @@
 
 from xonsh.tools import string_types, redirect_stdout, redirect_stderr, is_function_string
 from xonsh.inspectors import Inspector
-<<<<<<< HEAD
-from xonsh.environ import BASE_ENV, default_env, locale_env
-=======
-from xonsh.environ import default_env
->>>>>>> d84140e1
+from xonsh.environ import BASE_ENV, default_env
 from xonsh.aliases import DEFAULT_ALIASES
 
 ENV = None
