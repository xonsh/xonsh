--- conflicted
+++ resolved
@@ -1720,22 +1720,12 @@
     """Prompt Toolkit shell
     Only usable with ``$SHELL_TYPE=prompt_toolkit.``
     """
-<<<<<<< HEAD
     XONSH_PROMPT_AUTO_SUGGEST = Var.with_default(
         True,
         "Enable automatic command suggestions based on history."
         "\n\nPressing the right arrow key inserts the currently "
         "displayed suggestion. Set before starting the prompt e.g. in ``.xonshrc`` file.",
         sync='AUTO_SUGGEST',
-=======
-
-    XONSH_PTK_AUTO_SUGGEST = Var.with_default(
-        True,
-        "Enable automatic command suggestions based on history."
-        "\n\nPressing the right arrow key inserts the currently "
-        "displayed suggestion. ",
-        sync="AUTO_SUGGEST",
->>>>>>> 2f99ac36
     )
 
     AUTO_SUGGEST_IN_COMPLETIONS = Var.with_default(
@@ -2032,15 +2022,7 @@
 
 class DeprecatedSetting(PromptSetting):  # sub-classing -> sub-group
     """Deprecated settings."""
-<<<<<<< HEAD
     AUTO_SUGGEST = PTKSetting.XONSH_PROMPT_AUTO_SUGGEST.set_attrs({"sync": "XONSH_PROMPT_AUTO_SUGGEST", "deprecated": True})
-=======
-
-    # PTK
-    AUTO_SUGGEST = PTKSetting.XONSH_PTK_AUTO_SUGGEST.set_attrs(
-        {"sync": "XONSH_PTK_AUTO_SUGGEST", "deprecated": True}
-    )
->>>>>>> 2f99ac36
 
 
 # Please keep the following in alphabetic order - scopatz
@@ -2347,9 +2329,7 @@
                     DeprecationWarning,
                     stacklevel=2,
                 )
-            self._set_item(
-                self._vars[key].sync, val, thread_local=thread_local, check_sync=False
-            )
+            self._set_item(self._vars[key].sync, val, thread_local=thread_local, check_sync=False)
 
         validator = self.get_validator(key)
         converter = self.get_converter(key)
