--- conflicted
+++ resolved
@@ -2173,12 +2173,8 @@
                 pass
             else:
                 raise ValueError(
-<<<<<<< HEAD
-                    "Default value does not match type specified by validate and "
-                    "is not a callable default."
-=======
-                    f"Default value for {name} does not match type specified by validate"
->>>>>>> d8115ec1
+                    f"Default value for {name} does not match type specified "
+                    "by validate and is not a callable default."
                 )
 
         self._vars[name] = Var(
