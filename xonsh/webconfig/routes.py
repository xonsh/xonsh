--- conflicted
+++ resolved
@@ -354,55 +354,4 @@
         ]
 
     def get(self):
-<<<<<<< HEAD
-=======
-        yield t.div("table-responsive")[self.get_table()]
-
-
-class AbbrevsPage(Routes):
-    path = "/abbrevs"
-    mod_name = XontribsPage.mod_name("abbrevs")
-
-    def __init__(self, **kwargs):
-        super().__init__(**kwargs)
-        # lazy import as to not load by accident
-        from xontrib.abbrevs import abbrevs  # type: ignore
-
-        self.abbrevs: "dict[str, str]" = abbrevs
-
-    @classmethod
-    def nav_title(cls):
-        if cls.mod_name in sys.modules:
-            return "Abbrevs"
-
-    def get_header(self):
-        yield t.tr()[
-            t.th("text-right")["Name"],
-            t.th()["Value"],
-        ]
-
-    def get_rows(self):
-        for name in sorted(self.abbrevs.keys()):
-            alias = self.abbrevs[name]
-            if callable(alias):
-                display = inspect.getsource(alias)
-            else:
-                display = str(alias)
-            # todo:
-            #  2. way to update
-
-            yield t.tr()[
-                t.td("text-right")[str(name)],
-                t.td()[t.p()[repr(display)],],
-            ]
-
-    def get_table(self):
-        rows = list(self.get_rows())
-        yield t.tbl("table-sm", "table-striped")[
-            self.get_header(),
-            rows,
-        ]
-
-    def get(self):
->>>>>>> 204bb990
         yield t.div("table-responsive")[self.get_table()]