--- conflicted
+++ resolved
@@ -205,11 +205,7 @@
                     if inserter is not None:
                         readline.set_pre_input_hook(None)
                 else:
-<<<<<<< HEAD
-                    print_color(self.prompt)
-=======
                     print_color(self.prompt, file=self.stdout)
->>>>>>> 14021087
                     if line is not None:
                         os.write(self.stdin.fileno(), line.encode())
                     if not exec_now:
