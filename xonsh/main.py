"""The main xonsh script."""

import argparse
import builtins
import contextlib
import enum
import os
import signal
import sys
import traceback

import xonsh.procs.pipelines as xpp
from xonsh import __version__
from xonsh.built_ins import XSH
from xonsh.codecache import run_code_with_cache, run_script_with_cache
from xonsh.environ import get_home_xonshrc_path, make_args_env, xonshrc_context
from xonsh.events import events
from xonsh.execer import Execer
from xonsh.imphooks import install_import_hooks
from xonsh.lazyasd import lazyobject
from xonsh.lazyimps import pyghooks, pygments
from xonsh.lib.pretty import pretty
from xonsh.platform import HAS_PYGMENTS, ON_WINDOWS
<<<<<<< HEAD
from xonsh.pretty import pretty
from xonsh.procs.jobs import ignore_sigtstp
=======
>>>>>>> 2ef4e329
from xonsh.shell import Shell
from xonsh.timings import setup_timings
from xonsh.tools import (
    display_error_message,
    print_color,
    print_exception,
    to_bool_or_int,
    unquote,
)
from xonsh.xonfig import print_welcome_screen
from xonsh.xontribs import auto_load_xontribs_from_entrypoints, xontribs_load

events.transmogrify("on_post_init", "LoadEvent")
events.doc(
    "on_post_init",
    """
on_post_init() -> None

Fired after all initialization is finished and we're ready to do work.

NOTE: This is fired before the wizard is automatically started.
""",
)

events.transmogrify("on_exit", "LoadEvent")
events.doc(
    "on_exit",
    """
on_exit() -> None

Fired after all commands have been executed, before tear-down occurs.

NOTE: All the caveats of the ``atexit`` module also apply to this event.
""",
)


events.transmogrify("on_pre_cmdloop", "LoadEvent")
events.doc(
    "on_pre_cmdloop",
    """
on_pre_cmdloop() -> None

Fired just before the command loop is started, if it is.
""",
)

events.transmogrify("on_post_cmdloop", "LoadEvent")
events.doc(
    "on_post_cmdloop",
    """
on_post_cmdloop() -> None

Fired just after the command loop finishes, if it is.

NOTE: All the caveats of the ``atexit`` module also apply to this event.
""",
)

events.transmogrify("on_xontribs_loaded", "LoadEvent")
events.doc(
    "on_xontribs_loaded",
    """
on_xontribs_loaded() -> None

Fired after external xontribs with ``entrypoints defined`` are loaded.
""",
)

events.transmogrify("on_pre_rc", "LoadEvent")
events.doc(
    "on_pre_rc",
    """
on_pre_rc() -> None

Fired just before rc files are loaded, if they are.
""",
)

events.transmogrify("on_post_rc", "LoadEvent")
events.doc(
    "on_post_rc",
    """
on_post_rc() -> None

Fired just after rc files are loaded, if they are.
""",
)


def get_setproctitle():
    """Proxy function for loading process title"""
    try:
        from setproctitle import setproctitle as spt
    except ImportError:
        return
    return spt


def path_argument(s):
    """Return a path only if the path is actually legal (file or directory)

    This is very similar to argparse.FileType, except that it doesn't return
    an open file handle, but rather simply validates the path."""

    s = os.path.abspath(os.path.expanduser(s))
    if not os.path.exists(s):
        msg = f"{s!r} must be a valid path to a file or directory"
        raise argparse.ArgumentTypeError(msg)
    return s


@lazyobject
def parser():
    p = argparse.ArgumentParser(description="xonsh", add_help=False)
    p.add_argument(
        "-h",
        "--help",
        dest="help",
        action="store_true",
        default=False,
        help="Show help and exit.",
    )
    p.add_argument(
        "-V",
        "--version",
        action="version",
        help="Show version information and exit.",
        version=f"xonsh/{__version__}",
    )
    p.add_argument(
        "-c",
        help="Run a single command and exit.",
        dest="command",
        required=False,
        default=None,
    )
    p.add_argument(
        "-i",
        "--interactive",
        help="Force running in interactive mode.",
        dest="force_interactive",
        action="store_true",
        default=False,
    )
    p.add_argument(
        "-l",
        "--login",
        help="Run as a login shell.",
        dest="login",
        action="store_true",
        default=False,
    )
    p.add_argument(
        "--rc",
        help="The xonshrc files to load, these may be either xonsh "
        "files or directories containing xonsh files",
        dest="rc",
        nargs="+",
        type=path_argument,
        default=None,
    )
    p.add_argument(
        "--no-rc",
        help="Do not load any xonsh RC files. Argument --rc will "
        "be ignored if --no-rc is set.",
        dest="norc",
        action="store_true",
        default=False,
    )
    p.add_argument(
        "--no-env",
        help="Do not inherit parent environment variables.",
        dest="inherit_env",
        action="store_false",
        default=True,
    )
    p.add_argument(
        "--no-script-cache",
        help="Do not cache scripts as they are run.",
        dest="scriptcache",
        action="store_false",
        default=True,
    )
    p.add_argument(
        "--cache-everything",
        help="Use a cache, even for interactive commands.",
        dest="cacheall",
        action="store_true",
        default=False,
    )
    p.add_argument(
        "-D",
        dest="defines",
        help="Define an environment variable, in the form of "
        "-DNAME=VAL. May be used many times.",
        metavar="ITEM",
        action="append",
        default=None,
    )
    p.add_argument(
        "-st",
        "--shell-type",
        help="What kind of shell should be used. "
        "Possible options: "
        + ", ".join(Shell.shell_type_aliases.keys())
        + ". Warning! If set this overrides $SHELL_TYPE variable.",
        metavar="SHELL_TYPE",
        dest="shell_type",
        choices=tuple(Shell.shell_type_aliases.keys()),
        default=None,
    )
    p.add_argument(
        "--timings",
        help="Prints timing information before the prompt is shown. "
        "This is useful while tracking down performance issues "
        "and investigating startup times.",
        dest="timings",
        action="store_true",
        default=None,
    )
    p.add_argument(
        "file",
        metavar="script-file",
        help="If present, execute the script in script-file and exit.",
        nargs="?",
        default=None,
    )
    p.add_argument(
        "args",
        metavar="args",
        help="Additional arguments to the script specified by script-file.",
        nargs=argparse.REMAINDER,
        default=[],
    )
    return p


def _pprint_displayhook(value):
    if value is None:
        return
    builtins._ = None  # Set '_' to None to avoid recursion
    if isinstance(value, xpp.HiddenCommandPipeline):
        builtins._ = value
        return
    env = XSH.env
    printed_val = None
    if env.get("PRETTY_PRINT_RESULTS"):
        printed_val = pretty(value)
    if not isinstance(printed_val, str):
        # pretty may fail (i.e for unittest.mock.Mock)
        printed_val = repr(value)
    if HAS_PYGMENTS and env.get("COLOR_RESULTS"):
        tokens = list(pygments.lex(printed_val, lexer=pyghooks.XonshLexer()))
        end = "" if env.get("SHELL_TYPE") == "prompt_toolkit" else "\n"
        print_color(tokens, end=end)
    else:
        print(printed_val)  # black & white case
    builtins._ = value


class XonshMode(enum.Enum):
    single_command = 0
    script_from_file = 1
    script_from_stdin = 2
    interactive = 3


def _get_rc_files(shell_kwargs: dict, args, env):
    if shell_kwargs.get("norc"):
        # if --no-rc was passed, then disable loading RC files and dirs
        return (), ()

    # determine which RC files to load, including whether any RC directories
    # should be scanned for such files
    rc_cli = shell_kwargs.get("rc")
    if rc_cli:
        # if an explicit --rc was passed, then we should load only that RC
        # file, and nothing else (ignore both XONSHRC and XONSHRC_DIR)
        rc = tuple(r for r in rc_cli if os.path.isfile(r))
        rcd = tuple(r for r in rc_cli if os.path.isdir(r))
        return rc, rcd

    # otherwise, get the RC files from XONSHRC, and RC dirs from XONSHRC_DIR
    rc = env.get("XONSHRC")
    rcd = env.get("XONSHRC_DIR")

    if not env.get("XONSH_INTERACTIVE", False):
        """
        Home based ``~/.xonshrc`` file has special meaning and history. The ecosystem around shells treats this kind of files
        as the place where interactive tools can add configs. To avoid unintended and unexpected affection
        of this file to non-interactive behavior we remove this file in non-interactive mode e.g. script with shebang.
        """
        home_xonshrc = get_home_xonshrc_path()
        rc = tuple(c for c in rc if c != home_xonshrc)

    return rc, rcd


def _load_rc_files(shell_kwargs: dict, args, env, execer, ctx):
    events.on_pre_rc.fire()
    # load rc files
    login = shell_kwargs.get("login", True)
    rc, rcd = _get_rc_files(shell_kwargs, args, env)
    XSH.rc_files = xonshrc_context(
        rcfiles=rc, rcdirs=rcd, execer=execer, ctx=ctx, env=env, login=login
    )
    events.on_post_rc.fire()


def _autoload_xontribs(env):
    events.on_timingprobe.fire(name="pre_xontribs_autoload")
    disabled = env.get("XONTRIBS_AUTOLOAD_DISABLED", False)
    if disabled is True:
        return
    blocked_xontribs = disabled or ()
    auto_load_xontribs_from_entrypoints(
        blocked_xontribs, verbose=bool(env.get("XONSH_DEBUG", False))
    )
    events.on_xontribs_loaded.fire()
    events.on_timingprobe.fire(name="post_xontribs_autoload")


def start_services(shell_kwargs, args, pre_env=None):
    """Starts up the essential services in the proper order.
    This returns the environment instance as a convenience.
    """
    if pre_env is None:
        pre_env = {}
    # create execer, which loads builtins
    ctx = shell_kwargs.get("ctx", {})
    debug = to_bool_or_int(os.getenv("XONSH_DEBUG", "0"))
    events.on_timingprobe.fire(name="pre_execer_init")
    execer = Execer(
        filename="<stdin>",
        debug_level=debug,
        scriptcache=shell_kwargs.get("scriptcache", True),
        cacheall=shell_kwargs.get("cacheall", False),
    )
    XSH.load(ctx=ctx, execer=execer, inherit_env=shell_kwargs.get("inherit_env", True))
    events.on_timingprobe.fire(name="post_execer_init")

    install_import_hooks(execer)

    env = XSH.env
    for k, v in pre_env.items():
        env[k] = v

    _autoload_xontribs(env)
    _load_rc_files(shell_kwargs, args, env, execer, ctx)
    # create shell
    XSH.shell = Shell(execer=execer, **shell_kwargs)
    ctx["__name__"] = "__main__"
    return env


def premain(argv=None):
    """Setup for main xonsh entry point. Returns parsed arguments."""
    if argv is None:
        argv = sys.argv[1:]
    setup_timings(argv)
    setproctitle = get_setproctitle()
    if setproctitle is not None:
        setproctitle(" ".join(["xonsh"] + argv))
    args = parser.parse_args(argv)
    if args.help:
        parser.print_help()
        parser.exit()
    shell_kwargs = {
        "shell_type": args.shell_type,
        "completer": False,
        "login": False,
        "scriptcache": args.scriptcache,
        "cacheall": args.cacheall,
        "ctx": XSH.ctx,
    }
    if args.login or sys.argv[0].startswith("-"):
        args.login = True
        shell_kwargs["login"] = True
    if args.norc:
        shell_kwargs["norc"] = True
    elif args.rc:
        shell_kwargs["rc"] = args.rc
    shell_kwargs["inherit_env"] = args.inherit_env
    sys.displayhook = _pprint_displayhook
    if args.command is not None:
        args.mode = XonshMode.single_command
        shell_kwargs["shell_type"] = "none"
    elif args.file is not None:
        args.mode = XonshMode.script_from_file
        shell_kwargs["shell_type"] = "none"
    elif not sys.stdin.isatty() and not args.force_interactive:
        args.mode = XonshMode.script_from_stdin
        shell_kwargs["shell_type"] = "none"
    else:
        args.mode = XonshMode.interactive
        shell_kwargs["completer"] = True
        shell_kwargs["login"] = True

    pre_env = {
        "XONSH_LOGIN": shell_kwargs["login"],
        "XONSH_INTERACTIVE": args.force_interactive
        or (args.mode == XonshMode.interactive),
    }

    # Load -DVAR=VAL arguments.
    if args.defines is not None:
        for x in args.defines:
            try:
                var, val = x.split("=", 1)
                pre_env[var] = unquote(val)
            except Exception:
                print(
                    f"Wrong format for -D{x} argument. Use -DVAR=VAL form.",
                    file=sys.stderr,
                )
                sys.exit(1)

    start_services(shell_kwargs, args, pre_env=pre_env)
    return args


def _failback_to_other_shells(args, err):
    # only failback for interactive shell; if we cannot tell, treat it
    # as an interactive one for safe.
    if hasattr(args, "mode") and args.mode != XonshMode.interactive:
        raise err

    foreign_shell = None

    # look first in users login shell $SHELL.
    # use real os.environ, in case Xonsh hasn't initialized yet
    # but don't fail back to same shell that just failed.

    try:
        env_shell = os.getenv("SHELL")
        if env_shell and os.path.exists(env_shell) and env_shell != sys.argv[0]:
            foreign_shell = env_shell
    except Exception:
        pass

    # otherwise, find acceptable shell from (unix) list of installed shells.

    if not foreign_shell:
        excluded_list = ["xonsh", "screen"]
        shells_file = "/etc/shells"
        if not os.path.exists(shells_file):
            # right now, it will always break here on Windows
            raise err
        with open(shells_file) as f:
            for line in f:
                line = line.strip()
                if not line or line.startswith("#"):
                    continue
                if "/" not in line:
                    continue
                _, shell = line.rsplit("/", 1)
                if shell in excluded_list:
                    continue
                if not os.path.exists(line):
                    continue
                foreign_shell = line
                break

    if foreign_shell:
        traceback.print_exc()
        print("Xonsh encountered an issue during launch.", file=sys.stderr)
        print("Please report to https://github.com/xonsh/xonsh/issues", file=sys.stderr)
        print(f"Failback to {foreign_shell}", file=sys.stderr)
        os.execlp(foreign_shell, foreign_shell)
    else:
        raise err


def main(argv=None):
    args = None
    try:
        args = premain(argv)
        sys.exit(main_xonsh(args))
    except Exception as err:
        _failback_to_other_shells(args, err)


def main_xonsh(args):
    """Main entry point for xonsh cli."""
    if not ON_WINDOWS:

        def func_sig_ttin_ttou(n, f):
            pass

        signal.signal(signal.SIGTTIN, func_sig_ttin_ttou)
        signal.signal(signal.SIGTTOU, func_sig_ttin_ttou)

    events.on_post_init.fire()

    env = XSH.env
    shell = XSH.shell
    history = XSH.history
    exit_code = 0

    if shell and not env["XONSH_INTERACTIVE"]:
        shell.ctx.update({"exit": sys.exit})

    # store a sys.exc_info() tuple to record any exception that might occur in the user code that we are about to execute
    # if this does not change, no exceptions were thrown. Otherwise, print a traceback that does not expose xonsh internals
    exc_info = None, None, None

    try:
        if args.mode == XonshMode.interactive:
            # enter the shell

            # Setted again here because it is possible to call main_xonsh() without calling premain(), namely in the tests.
            env["XONSH_INTERACTIVE"] = True

            ignore_sigtstp()
            if (
                env["XONSH_INTERACTIVE"]
                and sys.stdin.isatty()  # In case the interactive mode is forced but no tty (input from pipe).
                and not any(os.path.isfile(i) for i in env["XONSHRC"])
                and not any(os.path.isdir(i) for i in env["XONSHRC_DIR"])
            ):
                print_welcome_screen()
            events.on_pre_cmdloop.fire()
            try:
                shell.shell.cmdloop()
            finally:
                events.on_post_cmdloop.fire()
        elif args.mode == XonshMode.single_command:
            # run a single command and exit
            exc_info = run_code_with_cache(
                args.command.lstrip(),
                "<string>",
                shell.execer,
                glb=shell.ctx,
                mode="single",
            )
            if history is not None and history.last_cmd_rtn is not None:
                exit_code = history.last_cmd_rtn
        elif args.mode == XonshMode.script_from_file:
            # run a script contained in a file
            path = os.path.abspath(os.path.expanduser(args.file))
            if os.path.isfile(path):
                sys.argv = [args.file] + args.args
                env.update(make_args_env())  # $ARGS is not sys.argv
                env["XONSH_SOURCE"] = path
                shell.ctx.update({"__file__": args.file, "__name__": "__main__"})
                exc_info = run_script_with_cache(
                    args.file, shell.execer, glb=shell.ctx, loc=None, mode="exec"
                )
            else:
                print(f"xonsh: {args.file}: No such file or directory.")
                exit_code = 1
        elif args.mode == XonshMode.script_from_stdin:
            # run a script given on stdin
            code = sys.stdin.read()
            exc_info = run_code_with_cache(
                code, "<stdin>", shell.execer, glb=shell.ctx, loc=None, mode="exec"
            )
    except SyntaxError:
        exit_code = 1
        debug_level = env.get("XONSH_DEBUG", 0)
        if debug_level == 0:
            # print error without tracktrace
            display_error_message(sys.exc_info())
        else:
            # pass error to finally clause
            exc_info = sys.exc_info()
    except SystemExit:
        exc_info = sys.exc_info()
    finally:
        if exc_info != (None, None, None):
            err_type, err, _ = exc_info
            if err_type is SystemExit:
                XSH.exit = True
                code = getattr(exc_info[1], "code", 0)
                exit_code = int(code) if code is not None else 0
            else:
                exit_code = 1
                print_exception(None, exc_info)
        events.on_exit.fire()
        postmain(args)
    return exit_code


def postmain(args=None):
    """Teardown for main xonsh entry point, accepts parsed arguments."""
    XSH.unload()
    XSH.shell = None


@contextlib.contextmanager
def main_context(argv=None):
    """Generator that runs pre- and post-main() functions. This has two iterations.
    The first yields the shell. The second returns None but cleans
    up the shell.
    """
    args = premain(argv)
    yield XSH.shell
    postmain(args)


def setup(
    ctx=None,
    shell_type="none",
    env=(("RAISE_SUBPROC_ERROR", True),),
    aliases=(),
    xontribs=(),
    threadable_predictors=(),
):
    """Starts up a new xonsh shell. Calling this in function in another
    packages ``__init__.py`` will allow xonsh to be fully used in the
    package in headless or headed mode. This function is primarily indended to
    make starting up xonsh for 3rd party packages easier.

    Here is example of using this at the top of an ``__init__.py``::

        from xonsh.main import setup
        setup()
        del setup

    Parameters
    ----------
    ctx : dict-like or None, optional
        The xonsh context to start with. If None, an empty dictionary
        is provided.
    shell_type : str, optional
        The type of shell to start. By default this is 'none', indicating
        we should start in headless mode.
    env : dict-like, optional
        Environment to update the current environment with after the shell
        has been initialized.
    aliases : dict-like, optional
        Aliases to add after the shell has been initialized.
    xontribs : iterable of str, optional
        Xontrib names to load.
    threadable_predictors : dict-like, optional
        Threadable predictors to start up with. These overide the defaults.
    """
    ctx = {} if ctx is None else ctx
    # setup xonsh ctx and execer
    if not hasattr(builtins, "__xonsh__"):
        execer = Execer(filename="<stdin>")
        XSH.load(ctx=ctx, execer=execer)
        XSH.shell = Shell(execer, ctx=ctx, shell_type=shell_type)
    XSH.env.update(env)
    install_import_hooks(XSH.execer)
    XSH.aliases.update(aliases)
    if xontribs:
        xontribs_load(xontribs)

    if threadable_predictors:
        XSH.commands_cache.threadable_predictors.update(threadable_predictors)<|MERGE_RESOLUTION|>--- conflicted
+++ resolved
@@ -21,11 +21,7 @@
 from xonsh.lazyimps import pyghooks, pygments
 from xonsh.lib.pretty import pretty
 from xonsh.platform import HAS_PYGMENTS, ON_WINDOWS
-<<<<<<< HEAD
-from xonsh.pretty import pretty
 from xonsh.procs.jobs import ignore_sigtstp
-=======
->>>>>>> 2ef4e329
 from xonsh.shell import Shell
 from xonsh.timings import setup_timings
 from xonsh.tools import (
