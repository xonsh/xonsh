--- conflicted
+++ resolved
@@ -110,10 +110,6 @@
             return None
         pgrp = job['pgrp']
         obj.done = False
-<<<<<<< HEAD
-        _give_terminal_to(pgrp)  # give the terminal over to the fg process
-=======
-
         # give the terminal over to the fg process
         _give_terminal_to(pgrp)
         # if necessary, send the specified signal to this process
@@ -121,7 +117,6 @@
         # the terminal when they receive SIGCONT from the "fg" command)
         if signal_to_send is not None:
             os.kill(obj.pid, signal_to_send)
->>>>>>> 0bb15a84
         _, s = os.waitpid(obj.pid, os.WUNTRACED)
         if os.WIFSTOPPED(s):
             obj.done = True
