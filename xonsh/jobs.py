--- conflicted
+++ resolved
@@ -267,14 +267,10 @@
         thread = active_task["obj"]
         backgrounded = False
         try:
-<<<<<<< HEAD
-            _, wcode = os.waitpid(thread.pid, os.WUNTRACED)
-=======
-            if obj.pid is None:
+            if thread.pid is None:
                 # When the process stopped before os.waitpid it has no pid.
                 raise ChildProcessError("The process PID not found.")
             _, wcode = os.waitpid(obj.pid, os.WUNTRACED)
->>>>>>> 61751c23
         except ChildProcessError as e:  # No child processes
             if return_error:
                 return e
