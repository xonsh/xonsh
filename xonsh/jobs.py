--- conflicted
+++ resolved
@@ -284,13 +284,7 @@
             if thread.pid is None:
                 # When the process stopped before os.waitpid it has no pid.
                 raise ChildProcessError("The process PID not found.")
-<<<<<<< HEAD
-            prev_status, active_task["status"] = active_task["status"], "waitpid"
-            _, wcode = waitpid(obj.pid, os.WUNTRACED)
-            active_task["status"] = prev_status
-=======
             _, wcode = os.waitpid(thread.pid, os.WUNTRACED)
->>>>>>> a5f0308a
         except ChildProcessError as e:  # No child processes
             if return_error:
                 return e
@@ -303,13 +297,8 @@
             backgrounded = True
         elif os.WIFSIGNALED(wcode):
             print()  # get a newline because ^C will have been printed
-<<<<<<< HEAD
-            obj.signal = (os.WTERMSIG(wcode), os.WCOREDUMP(wcode))
-            obj.returncode = -os.WTERMSIG(wcode)  # Default Popen
-=======
             thread.signal = (os.WTERMSIG(wcode), os.WCOREDUMP(wcode))
-            thread.returncode = None
->>>>>>> a5f0308a
+            thread.returncode = -os.WTERMSIG(wcode)  # Default Popen
         else:
             thread.returncode = os.WEXITSTATUS(wcode)
             thread.signal = None
