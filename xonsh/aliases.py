--- conflicted
+++ resolved
@@ -2,12 +2,9 @@
 """Aliases for the xonsh shell."""
 
 import os
-<<<<<<< HEAD
-import sys
-=======
 import shlex
 import builtins
->>>>>>> d72357cc
+import sys
 from argparse import ArgumentParser
 from collections.abc import MutableMapping, Iterable, Sequence
 
@@ -23,9 +20,6 @@
 from xonsh.vox import Vox
 
 
-<<<<<<< HEAD
-DEFAULT_ALIASES = {}
-=======
 class Aliases(MutableMapping):
     """Represents a location to hold and look up aliases."""
 
@@ -141,7 +135,6 @@
                 p.break_()
                 p.pretty(dict(self))
 
->>>>>>> d72357cc
 
 
 def exit(args, stdin=None):  # pylint:disable=redefined-builtin,W0622
@@ -268,15 +261,6 @@
     return source_foreign(args, stdin=stdin)
 
 
-DEFAULT_ALIASES.update({
-    'source-foreign': source_foreign,
-    'source-bash': ['source-foreign', 'bash', '--sourcer=source'],
-    'source-zsh': ['source-foreign', 'zsh', '--sourcer=source'],
-    'source-cmd': source_cmd,
-    'source-alias': source_alias,
-})
-
-
 def xexec(args, stdin=None):
     """Replaces current process with command specified and passes in the
     current xonsh environment.
@@ -347,96 +331,6 @@
     show()
 
 
-<<<<<<< HEAD
-DEFAULT_ALIASES.update({
-    'cd': cd,
-    'pushd': pushd,
-    'popd': popd,
-    'dirs': dirs,
-    'jobs': jobs,
-    'fg': fg,
-    'bg': bg,
-    'EOF': exit,
-    'exit': exit,
-    'quit': exit,
-    'xexec': xexec,
-    'history': history_alias,
-    'replay': replay_main,
-    '!!': bang_bang,
-    '!n': bang_n,
-    'mpl': mpl,
-    'trace': trace,
-    'timeit': timeit_alias,
-    'xonfig': xonfig,
-    'scp-resume': ['rsync', '--partial', '-h', '--progress', '--rsh=ssh'],
-    'ipynb': ['jupyter', 'notebook', '--no-browser'],
-    'vox': vox,
-})
-
-if ON_WINDOWS:
-    # Borrow builtin commands from cmd.exe.
-    WINDOWS_CMD_ALIASES = {
-        'cls',
-        'copy',
-        'del',
-        'dir',
-        'erase',
-        'md',
-        'mkdir',
-        'mklink',
-        'move',
-        'rd',
-        'ren',
-        'rename',
-        'rmdir',
-        'time',
-        'type',
-        'vol',
-    }
-
-    if 'Anaconda' in sys.version:
-        def _source_cmd_preserve_prompt(args, stdin=None):
-            p = builtins.__xonsh_env__.get('PROMPT')
-            source_cmd(args, stdin=stdin)
-            builtins.__xonsh_env__['PROMPT'] = p
-
-        DEFAULT_ALIASES['_source-cmd-preserve-prompt'] = _source_cmd_preserve_prompt
-        DEFAULT_ALIASES['activate'] = ['_source-cmd-preserve-prompt',
-                                       'activate.bat']
-        DEFAULT_ALIASES['deactivate'] = ['_source-cmd-preserve-prompt',
-                                         'deactivate.bat']
-
-    for alias in WINDOWS_CMD_ALIASES:
-        DEFAULT_ALIASES[alias] = ['cmd', '/c', alias]
-
-    DEFAULT_ALIASES['call'] = ['source-cmd']
-    DEFAULT_ALIASES['which'] = ['where']
-
-    if not locate_binary('sudo'):
-        import xonsh.winutils as winutils
-
-        def sudo(args, sdin=None):
-            if len(args) < 1:
-                print('You need to provide an executable to run as Administrator.')
-                return
-
-            cmd = args[0]
-
-            if locate_binary(cmd):
-                return winutils.sudo(cmd, args[1:])
-            elif cmd.lower() in WINDOWS_CMD_ALIASES:
-                return winutils.sudo('cmd', ['/D', '/C', 'CD', _get_cwd(), '&&'] + args)
-            else:
-                print('Cannot find the path for executable "{0}".'.format(cmd))
-
-        DEFAULT_ALIASES['sudo'] = sudo
-
-elif ON_MAC:
-    DEFAULT_ALIASES['ls'] = ['ls', '-G']
-else:
-    DEFAULT_ALIASES['grep'] = ['grep', '--color=auto']
-    DEFAULT_ALIASES['ls'] = ['ls', '--color=auto', '-v']
-=======
 def make_default_aliases():
     """Creates a new default aliases dictionary."""
     default_aliases = {
@@ -452,8 +346,9 @@
         'quit': exit,
         'xexec': xexec,
         'source': source_alias,
-        'source-zsh': source_zsh,
-        'source-bash': source_bash,
+        'source-zsh': ['source-foreign', 'zsh', '--sourcer=source'],
+        'source-bash':  ['source-foreign', 'bash', '--sourcer=source'],
+        'source-cmd': source_cmd,
         'source-foreign': source_foreign,
         'history': history_alias,
         'replay': replay_main,
@@ -489,9 +384,22 @@
         }
         for alias in windows_cmd_aliases:
             default_aliases[alias] = ['cmd', '/c', alias]
+        default_aliases['call'] = ['source-cmd']
+        # Add aliases specific to the Anaconda python distribution.
+        if 'Anaconda' in sys.version:
+            def source_cmd_keep_prompt(args, stdin=None):
+                p = builtins.__xonsh_env__.get('PROMPT')
+                source_cmd(args, stdin=stdin)
+                builtins.__xonsh_env__['PROMPT'] = p
+            default_aliases['source-cmd-keep-promt'] = source_cmd_keep_prompt
+            default_aliases['activate'] = ['source-cmd-keep-promt',
+                                           'activate.bat']
+            default_aliases['deactivate'] = ['source-cmd-keep-promt',
+                                             'deactivate.bat']
         default_aliases['which'] = ['where']
         if not locate_binary('sudo'):
             import xonsh.winutils as winutils
+
             def sudo(args, sdin=None):
                 if len(args) < 1:
                     print('You need to provide an executable to run as '
@@ -501,11 +409,12 @@
                 if locate_binary(cmd):
                     return winutils.sudo(cmd, args[1:])
                 elif cmd.lower() in windows_cmd_aliases:
-                    return winutils.sudo('cmd',
-                                ['/D', '/C', 'CD', _get_cwd(), '&&'] + args)
+                    args = ['/D', '/C', 'CD', _get_cwd(), '&&'] + args
+                    return winutils.sudo('cmd', args)
                 else:
                     msg = 'Cannot find the path for executable "{0}".'
                     print(msg.format(cmd))
+
             default_aliases['sudo'] = sudo
     elif ON_MAC:
         default_aliases['ls'] = ['ls', '-G']
@@ -513,4 +422,3 @@
         default_aliases['grep'] = ['grep', '--color=auto']
         default_aliases['ls'] = ['ls', '--color=auto', '-v']
     return default_aliases
->>>>>>> d72357cc
