--- conflicted
+++ resolved
@@ -14,13 +14,14 @@
 import xonsh.completers._aliases as xca
 import xonsh.history.main as xhm
 import xonsh.xoreutils.which as xxw
+from xonsh.parsers.ast import isexpression
 from xonsh.built_ins import XSH
 from xonsh.cli_utils import Annotated, Arg, ArgParserAlias
 from xonsh.dirstack import _get_cwd, cd, dirs, popd, pushd
 from xonsh.environ import locate_binary, make_args_env
 from xonsh.foreign_shells import foreign_shell_data
+from xonsh.procs.jobs import bg, clean_jobs, disown, fg, jobs
 from xonsh.lazyasd import lazyobject
-from xonsh.parsers.ast import isexpression
 from xonsh.platform import (
     IN_APPIMAGE,
     ON_ANACONDA,
@@ -31,11 +32,7 @@
     ON_OPENBSD,
     ON_WINDOWS,
 )
-<<<<<<< HEAD
 from xonsh.procs.executables import locate_file
-=======
-from xonsh.procs.jobs import bg, clean_jobs, disown, fg, jobs
->>>>>>> 4913edca
 from xonsh.procs.specs import SpecAttrModifierAlias, SpecModifierAlias
 from xonsh.timings import timeit_alias
 from xonsh.tools import (
