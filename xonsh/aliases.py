"""Aliases for the xonsh shell."""

import argparse
import functools
import inspect
import operator
import os
import pathlib
import re
import shutil
import sys
import types
import typing as tp
from collections import abc as cabc
from pathlib import Path
from typing import Literal

import xonsh.completers._aliases as xca
import xonsh.history.main as xhm
import xonsh.xoreutils.which as xxw
import xonsh.xoreutils.xcontext as xxt
from xonsh.built_ins import XSH
from xonsh.cli_utils import Annotated, Arg, ArgParserAlias
from xonsh.dirstack import _get_cwd, cd, dirs, popd, pushd
from xonsh.environ import locate_binary, make_args_env
from xonsh.foreign_shells import foreign_shell_data
from xonsh.lib.lazyasd import lazyobject
from xonsh.parsers.ast import isexpression
from xonsh.platform import (
    IN_APPIMAGE,
    ON_ANACONDA,
    ON_DARWIN,
    ON_DRAGONFLY,
    ON_FREEBSD,
    ON_NETBSD,
    ON_OPENBSD,
    ON_WINDOWS,
)
from xonsh.procs.executables import locate_file
from xonsh.procs.jobs import bg, clean_jobs, disown, fg, jobs
from xonsh.procs.specs import DecoratorAlias, SpecAttrDecoratorAlias
from xonsh.timings import timeit_alias
from xonsh.tools import (
    ALIAS_KWARG_NAMES,
    XonshError,
    adjust_shlvl,
    argvquote,
    escape_windows_cmd_string,
    print_color,
    print_exception,
    strip_simple_quotes,
    swap_values,
    to_repr_pretty_,
    to_shlvl,
    unthreadable,
)
from xonsh.xontribs import xontribs_main


@lazyobject
def EXEC_ALIAS_RE():
    return re.compile(r"@\(|\$\(|!\(|\$\[|!\[|\&\&|\|\||\s+and\s+|\s+or\s+|[>|<]")


class FuncAlias:
    """Provides a callable alias for xonsh commands."""

    attributes_show = ["__xonsh_threadable__", "__xonsh_capturable__", "return_what"]
    attributes_inherit = attributes_show + ["__doc__"]
    return_what: Literal["command", "result"] = "result"

    def __init__(self, name, func=None):
        self.__name__ = self.name = name
        self.func = func
        for attr in self.attributes_inherit:
            if (val := getattr(func, attr, None)) is not None:
                self.__setattr__(attr, val)

    def __repr__(self):
        r = {"name": self.name, "func": self.func.__name__}
        r |= {
            attr: val
            for attr in self.attributes_show
            if (val := getattr(self, attr, None)) is not None
        }
        return f"FuncAlias({repr(r)})"

    def __call__(
        self,
        args=None,
        stdin=None,
        stdout=None,
        stderr=None,
        spec=None,
        stack=None,
        decorators=None,
    ):
        return run_alias_by_params(
            self.func,
            {
                "args": args,
                "stdin": stdin,
                "stdout": stdout,
                "stderr": stderr,
                "spec": spec,
                "stack": stack,
                "decorators": decorators,
            },
        )


class Aliases(cabc.MutableMapping):
    """Represents a location to hold and look up aliases."""

    def __init__(self, *args, **kwargs):
        self._raw = {}
        self.update(*args, **kwargs)

    @staticmethod
    def _get_func_name(func):
        name = func.__name__

        # Strip leading underscore
        if name.startswith("_"):
            name = name[1:]
        return name

    def _register(self, func, name="", dash_case=True):
        name = name or self._get_func_name(func)

        if dash_case:
            name = name.replace("_", "-")

        self[name] = func
        return func

    @tp.overload
    def register(self, func: types.FunctionType) -> types.FunctionType:
        """simple usage"""

    @tp.overload
    def register(
        self, name: str, *, dash_case: bool = True
    ) -> tp.Callable[[types.FunctionType], types.FunctionType]: ...

    def register(self, func_or_name, name=None, dash_case=True):
        """Decorator to register the given function by name."""

        if isinstance(func_or_name, types.FunctionType):
            return self._register(func_or_name, name, dash_case)

        def wrapper(func):
            return self._register(func, func_or_name, dash_case)

        return wrapper

    def return_command(self, f):
        """Decorator that switches alias from returning result to return in new command for execution."""
        f.return_what = "command"
        return f

    def eval_alias(
        self,
        value,
        seen_tokens=frozenset(),
        acc_args=(),
        decorators=None,
    ):
        """
        "Evaluates" the alias ``value``, by recursively looking up the leftmost
        token and "expanding" if it's also an alias.

        A value like ``["cmd", "arg"]`` might transform like this:
        ``> ["cmd", "arg"] -> ["ls", "-al", "arg"] -> callable()``
        where ``cmd=ls -al`` and ``ls`` is an alias with its value being a
        callable.  The resulting callable will be "partially applied" with
        ``["-al", "arg"]``.
        """
        decorators = decorators if decorators is not None else []
        # Beware of mutability: default values for keyword args are evaluated
        # only once.
        if (
            isinstance(value, cabc.Iterable)
            and hasattr(value, "__len__")
            and len(value) > 1
        ):
            i = 0
            for v in value:
                if isinstance(mod := self._raw.get(str(v)), DecoratorAlias):
                    decorators.append(mod)
                    i += 1
                else:
                    break
            value = value[i:]

        if callable(value) and getattr(value, "return_what", "result") == "command":
            try:
                value = value(acc_args, decorators=decorators)
                acc_args = []
            except Exception as e:
                print_exception(f"Exception inside alias {value}: {e}")
                return None
            if not len(value):
                raise ValueError("return_command alias: zero arguments.")

        if callable(value):
            return [value] + list(acc_args)
        else:
            expand_path = XSH.expand_path
            token, *rest = map(expand_path, value)
            if token in seen_tokens or token not in self._raw:
                # ^ Making sure things like `egrep=egrep --color=auto` works,
                # and that `l` evals to `ls --color=auto -CF` if `l=ls -CF`
                # and `ls=ls --color=auto`
                rtn = [token]
                rtn.extend(rest)
                rtn.extend(acc_args)
                return rtn
            else:
                seen_tokens = seen_tokens | {token}
                acc_args = rest + list(acc_args)
                return self.eval_alias(
                    self._raw[token],
                    seen_tokens,
                    acc_args,
                    decorators=decorators,
                )

    def get(
        self,
        key,
        default=None,
        decorators=None,
    ):
        """
        Returns list that represent command with resolved aliases.
        The ``key`` can be string with alias name or list for a command.
        In the first position will be the resolved command name or callable alias.
        If the key is not present, then `default` is returned.

        ``decorators`` is the list of `DecoratorAlias` objects that found during
        resolving aliases (#5443).

        Note! The return value is always list because during resolving
        we can find return_command alias that can completely replace
        command and add new arguments.
        """
        decorators = decorators if decorators is not None else []
        args = []
        if isinstance(key, list):
            args = key[1:]
            key = key[0]
        val = self._raw.get(key)
        if callable(val) and getattr(val, "return_what", "result") == "command":
            try:
                val = val(args, decorators=decorators)
                args = []
            except Exception as e:
                print_exception(f"Exception inside alias {key!r}: {e}")
                return None
            if not len(val):
                raise ValueError("return_command alias: zero arguments.")

        if val is None:
            return default
        elif isinstance(val, cabc.Iterable) or callable(val):
            return self.eval_alias(
                val,
                seen_tokens={key},
                decorators=decorators,
                acc_args=args,
            )
        else:
            msg = "alias of {!r} has an inappropriate type: {!r}"
            raise TypeError(msg.format(key, val))

    def expand_alias(self, line: str, cursor_index: int) -> str:
        """Expands any aliases present in line if alias does not point to a
        builtin function and if alias is only a single command.
        The command won't be expanded if the cursor's inside/behind it.
        """
        word = (line.split(maxsplit=1) or [""])[0]
        if word in self and not callable(self.get(word)[0]):  # type: ignore
            word_idx = line.find(word)
            word_edge = word_idx + len(word)
            if cursor_index > word_edge:
                # the cursor isn't inside/behind the word
                expansion = " ".join(self.get(word))
                line = line[:word_idx] + expansion + line[word_edge:]
        return line

    #
    # Mutable mapping interface
    #

    def __getitem__(self, key):
        return self._raw[key]

    def __setitem__(self, key, val):
        if isinstance(val, str):
            f = "<exec-alias:" + key + ">"
            if EXEC_ALIAS_RE.search(val) is not None:
                # We have a sub-command (e.g. $(cmd)) or IO redirect (e.g. >>)
                self._raw[key] = ExecAlias(val, filename=f)
            elif isexpression(val):
                # expansion substitution
                lexer = XSH.execer.parser.lexer
                self._raw[key] = list(map(strip_simple_quotes, lexer.split(val)))
            else:
                # need to exec alias
                self._raw[key] = ExecAlias(val, filename=f)
        elif isinstance(val, types.FunctionType):
            self._raw[key] = FuncAlias(key, val)
        else:
            self._raw[key] = val

    def _common_or(self, other):
        new_dict = self._raw.copy()
        for key in dict(other):
            new_dict[key] = other[key]
        return Aliases(new_dict)

    def __or__(self, other):
        return self._common_or(other)

    def __ror__(self, other):
        return self._common_or(other)

    def __ior__(self, other):
        for key in dict(other):
            self[key] = other[key]
        return self

    def __delitem__(self, key):
        del self._raw[key]

    def update(self, *args, **kwargs):
        for key, val in dict(*args, **kwargs).items():
            self[key] = val

    def __iter__(self):
        yield from self._raw

    def __len__(self):
        return len(self._raw)

    def __str__(self):
        return str(self._raw)

    def __repr__(self):
        return f"{self.__class__.__module__}.{self.__class__.__name__}({self._raw})"

    _repr_pretty_ = to_repr_pretty_


class ExecAlias:
    """Provides an exec alias for xonsh source code."""

    def __init__(self, src, filename="<exec-alias>"):
        """
        Parameters
        ----------
        src : str
            Source code that will be
        """
        self.src = src
        self.filename = filename

    def __call__(
        self, args, stdin=None, stdout=None, stderr=None, spec=None, stack=None
    ):
        execer = XSH.execer
        frame = stack[0][0]  # execute as though we are at the call site

        alias_args = {"args": args}
        for i, a in enumerate(args):
            alias_args[f"arg{i}"] = a

        with XSH.env.swap(alias_args):
            execer.exec(
                self.src,
                glbs=frame.f_globals,
                locs=frame.f_locals,
                filename=self.filename,
            )
        if XSH.history is not None:
            return XSH.history.last_cmd_rtn

    def __repr__(self):
        return f"ExecAlias({self.src!r}, filename={self.filename!r})"


class PartialEvalAliasBase:
    """Partially evaluated alias."""

    def __init__(self, f, acc_args=()):
        """
        Parameters
        ----------
        f : callable
            A function to dispatch to.
        acc_args : sequence of strings, optional
            Additional arguments to prepent to the argument list passed in
            when the alias is called.
        """
        self.f = f
        self.acc_args = acc_args
        self.__name__ = getattr(f, "__name__", self.__class__.__name__)

    def __call__(
        self, args, stdin=None, stdout=None, stderr=None, spec=None, stack=None
    ):
        args = list(self.acc_args) + args
        return self.f(args, stdin, stdout, stderr, spec, stack)

    def __repr__(self):
        return f"{self.__class__.__name__}({self.f!r}, acc_args={self.acc_args!r})"


class PartialEvalAlias0(PartialEvalAliasBase):
    def __call__(
        self, args, stdin=None, stdout=None, stderr=None, spec=None, stack=None
    ):
        args = list(self.acc_args) + args
        if args:
            msg = "callable alias {f!r} takes no arguments, but {args!f} provided. "
            msg += "Of these {acc_args!r} were partially applied."
            raise XonshError(msg.format(f=self.f, args=args, acc_args=self.acc_args))
        return self.f()


class PartialEvalAlias1(PartialEvalAliasBase):
    def __call__(
        self, args, stdin=None, stdout=None, stderr=None, spec=None, stack=None
    ):
        args = list(self.acc_args) + args
        return self.f(args)


class PartialEvalAlias2(PartialEvalAliasBase):
    def __call__(
        self, args, stdin=None, stdout=None, stderr=None, spec=None, stack=None
    ):
        args = list(self.acc_args) + args
        return self.f(args, stdin)


class PartialEvalAlias3(PartialEvalAliasBase):
    def __call__(
        self, args, stdin=None, stdout=None, stderr=None, spec=None, stack=None
    ):
        args = list(self.acc_args) + args
        return self.f(args, stdin, stdout)


class PartialEvalAlias4(PartialEvalAliasBase):
    def __call__(
        self, args, stdin=None, stdout=None, stderr=None, spec=None, stack=None
    ):
        args = list(self.acc_args) + args
        return self.f(args, stdin, stdout, stderr)


class PartialEvalAlias5(PartialEvalAliasBase):
    def __call__(
        self, args, stdin=None, stdout=None, stderr=None, spec=None, stack=None
    ):
        args = list(self.acc_args) + args
        return self.f(args, stdin, stdout, stderr, spec)


class PartialEvalAlias6(PartialEvalAliasBase):
    def __call__(
        self, args, stdin=None, stdout=None, stderr=None, spec=None, stack=None
    ):
        args = list(self.acc_args) + args
        return self.f(args, stdin, stdout, stderr, spec, stack)


class PartialEvalAlias7(PartialEvalAliasBase):
    def __call__(
        self,
        args,
        stdin=None,
        stdout=None,
        stderr=None,
        spec=None,
        stack=None,
        decorators=None,
    ):
        args = list(self.acc_args) + args
        return self.f(args, stdin, stdout, stderr, spec, stack, decorators)


PARTIAL_EVAL_ALIASES = (
    PartialEvalAlias0,
    PartialEvalAlias1,
    PartialEvalAlias2,
    PartialEvalAlias3,
    PartialEvalAlias4,
    PartialEvalAlias5,
    PartialEvalAlias6,
    PartialEvalAlias7,
)


def partial_eval_alias(f, acc_args=()):
    """Dispatches the appropriate eval alias based on the number of args to the original callable alias
    and how many arguments to apply.
    """
    # no partial needed if no extra args
    if not acc_args:
        return f
    # need to dispatch
    numargs = 0
    for name, param in inspect.signature(f).parameters.items():
        if (
            param.kind == param.POSITIONAL_ONLY
            or param.kind == param.POSITIONAL_OR_KEYWORD
        ):
            numargs += 1
        elif name in ALIAS_KWARG_NAMES and param.kind == param.KEYWORD_ONLY:
            numargs += 1
    if numargs < 8:
        return PARTIAL_EVAL_ALIASES[numargs](f, acc_args=acc_args)
    else:
        e = "Expected proxy with 7 or fewer arguments for {}, not {}"
        raise XonshError(e.format(", ".join(ALIAS_KWARG_NAMES), numargs))


def run_alias_by_params(func: tp.Callable, params: dict[str, tp.Any]):
    """
    Run alias function based on signature and params.
    If function param names are in alias signature fill them.
    If function params have unknown names fill using alias signature order.
    """
    alias_params = {
        "args": None,
        "stdin": None,
        "stdout": None,
        "stderr": None,
        "spec": None,
        "stack": None,
        "decorators": None,
    }
    alias_params |= params
    sign = inspect.signature(func)
    func_params = sign.parameters.items()
    kwargs = {
        name: alias_params[name] for name, p in func_params if name in alias_params
    }

    if len(kwargs) != len(func_params):
        # There is unknown param. Switch to positional mode.
        kwargs = dict(
            zip(
                map(operator.itemgetter(0), func_params),
                alias_params.values(),
                strict=False,
            )
        )
    return func(**kwargs)


#
# Actual aliases below
#


def xonsh_exit(args, stdin=None):
    """Sends signal to exit shell."""
    if not clean_jobs():
        # Do not exit if jobs not cleaned up
        return None, None
    if args:
        try:
            code = int(args[0])
        except ValueError:
            code = 1
    else:
        code = 0
    XSH.exit = code
    print()  # gimme a newline
    return None, None


def xonsh_reset(args, stdin=None):
    """Clears __xonsh__.ctx"""
    XSH.ctx.clear()


def source_foreign_fn(
    shell: str,
    files_or_code: Annotated[list[str], Arg(nargs="+")],
    interactive=False,
    login=False,
    envcmd=None,
    aliascmd=None,
    extra_args="",
    safe=True,
    prevcmd="",
    postcmd="",
    funcscmd="",
    sourcer=None,
    use_tmpfile=False,
    seterrprevcmd=None,
    seterrpostcmd=None,
    overwrite_aliases=False,
    suppress_skip_message=False,
    show=False,
    dryrun=False,
    _stderr=None,
):
    """Sources a file written in a foreign shell language.

    Parameters
    ----------
    shell
        Name or path to the foreign shell
    files_or_code
        file paths to source or code in the target language.
    interactive : -i, --interactive
        whether the sourced shell should be interactive
    login : -l, --login
        whether the sourced shell should be login
    envcmd : --envcmd
        command to print environment
    aliascmd : --aliascmd
        command to print aliases
    extra_args : --extra-args
        extra arguments needed to run the shell
    safe : -u, --unsafe
        whether the source shell should be run safely, and not raise any errors, even if they occur.
    prevcmd : -p, --prevcmd
        command(s) to run before any other commands, replaces traditional source.
    postcmd : --postcmd
        command(s) to run after all other commands
    funcscmd : --funcscmd
        code to find locations of all native functions in the shell language.
    sourcer : --sourcer
        the source command in the target shell language.
        If this is not set, a default value will attempt to be
        looked up based on the shell name.
    use_tmpfile : --use-tmpfile
        whether the commands for source shell should be written to a temporary file.
    seterrprevcmd : --seterrprevcmd
        command(s) to set exit-on-error before any other commands.
    seterrpostcmd : --seterrpostcmd
        command(s) to set exit-on-error after all other commands.
    overwrite_aliases : --overwrite-aliases
        flag for whether or not sourced aliases should replace the current xonsh aliases.
    suppress_skip_message : --suppress-skip-message
        flag for whether or not skip messages should be suppressed.
    show : --show
        show the script output.
    dryrun : -d, --dry-run
        Will not actually source the file.
    """
    extra_args = tuple(extra_args.split())
    env = XSH.env
    suppress_skip_message = (
        env.get("FOREIGN_ALIASES_SUPPRESS_SKIP_MESSAGE")
        if not suppress_skip_message
        else suppress_skip_message
    )
    files: tuple[str, ...] = ()
    if prevcmd:
        pass  # don't change prevcmd if given explicitly
    elif os.path.isfile(files_or_code[0]):
        if not sourcer:
            return (None, "xonsh: error: `sourcer` command is not mentioned.\n", 1)
        # we have filenames to source
        prevcmd = "".join([f"{sourcer} {f}\n" for f in files_or_code])
        files = tuple(files_or_code)
    elif not prevcmd:
        prevcmd = " ".join(files_or_code)  # code to run, no files
    foreign_shell_data.cache_clear()  # make sure that we don't get prev src
    fsenv, fsaliases = foreign_shell_data(
        shell=shell,
        login=login,
        interactive=interactive,
        envcmd=envcmd,
        aliascmd=aliascmd,
        extra_args=extra_args,
        safe=safe,
        prevcmd=prevcmd,
        postcmd=postcmd,
        funcscmd=funcscmd or None,  # the default is None in the called function
        sourcer=sourcer,
        use_tmpfile=use_tmpfile,
        seterrprevcmd=seterrprevcmd,
        seterrpostcmd=seterrpostcmd,
        show=show,
        dryrun=dryrun,
        files=files,
    )
    if fsenv is None:
        if dryrun:
            return
        else:
            msg = f"xonsh: error: Source failed: {prevcmd!r}\n"
            msg += "xonsh: error: Possible reasons: File not found or syntax error\n"
            return (None, msg, 1)
    # apply results
    denv = env.detype()
    for k, v in fsenv.items():
        if k == "SHLVL":  # ignore $SHLVL as sourcing should not change $SHLVL
            continue
        if k in denv and v == denv[k]:
            continue  # no change from original
        env[k] = v
    # Remove any env-vars that were unset by the script.
    for k in denv:
        if k not in fsenv:
            env.pop(k, None)
    # Update aliases
    baliases = XSH.aliases
    for k, v in fsaliases.items():
        if k in baliases and v == baliases[k]:
            continue  # no change from original
        elif overwrite_aliases or k not in baliases:
            baliases[k] = v
        elif suppress_skip_message:
            pass
        else:
            msg = (
                "Skipping application of {0!r} alias from {1!r} "
                "since it shares a name with an existing xonsh alias. "
                'Use "--overwrite-alias" option to apply it anyway. '
                'You may prevent this message with "--suppress-skip-message" or '
                '"$FOREIGN_ALIASES_SUPPRESS_SKIP_MESSAGE = True".'
            )
            print(msg.format(k, shell), file=_stderr)


class SourceForeignAlias(ArgParserAlias):
    def build(self):
        parser = self.create_parser(**self.kwargs)
        # for backwards compatibility
        parser.add_argument(
            "-n",
            "--non-interactive",
            action="store_false",
            dest="interactive",
            help="Deprecated: The default mode runs in non-interactive mode.",
        )
        return parser


source_foreign = SourceForeignAlias(
    func=source_foreign_fn, has_args=True, prog="source-foreign"
)


def source_alias_fn(
    files: Annotated[list[str], Arg(nargs="+")], ignore_ext=False, _stdin=None
):
    """Executes the contents of the provided files in the current context.
    If sourced file isn't found in cwd, search for file along $PATH to source
    instead.

    Parameters
    ----------
    files
        paths to source files.
    ignore_ext : -e, --ignore-ext
        don't check the file extension
    """
    env = XSH.env
    encoding = env.get("XONSH_ENCODING")
    errors = env.get("XONSH_ENCODING_ERRORS")
    for i, fname in enumerate(files):
        fpath = fname
        if not os.path.isfile(fpath):
            fpath = locate_file(fname)
            if fpath is None:
                if env.get("XONSH_DEBUG"):
                    print(f"source: {fname}: No such file", file=sys.stderr)
                if i == 0:
                    raise RuntimeError(
                        "must source at least one file, " + fname + " does not exist."
                    )
                break
        _, fext = os.path.splitext(fpath)
        fext, name = Path(fpath).suffix, Path(fpath).name
        if not fext and name.startswith("."):
            fext = name  # hidden file with no extension
        if not ignore_ext and fext not in {".xsh", ".py", ".xonshrc"}:
            raise RuntimeError(
                f"attempting to source file with non-xonsh extension {repr(name)}! "
                f"If you are trying to source a file in another language, "
                "then please use the appropriate source command "
                "e.g. `source-bash script.sh`. "
                "Use `-e` to ignore extension checking and source the file."
            )
        with open(fpath, encoding=encoding, errors=errors) as fp:
            src = fp.read()
        if not src.endswith("\n"):
            src += "\n"
        ctx = XSH.ctx
        updates = {"__file__": fpath, "__name__": os.path.abspath(fpath)}
        with (
            env.swap(XONSH_MODE="source", **make_args_env(files[i + 1 :])),
            swap_values(ctx, updates),
        ):
            try:
                XSH.builtins.execx(src, "exec", ctx, filename=fpath)
            except Exception:
                print_color(
                    "{RED}You may be attempting to source non-xonsh file! "
                    "{RESET}If you are trying to source a file in "
                    "another language, then please use the appropriate "
                    "source command. For example, {GREEN}`source-bash "
                    "script.sh`{RESET}",
                    file=sys.stderr,
                )
                raise


source_alias = ArgParserAlias(
    func=source_alias_fn, has_args=True, prog="source", threadable=False
)


def source_cmd_fn(
    files: Annotated[list[str], Arg(nargs="+")],
    login=False,
    aliascmd=None,
    extra_args="",
    safe=True,
    postcmd="",
    funcscmd="",
    seterrprevcmd=None,
    overwrite_aliases=False,
    suppress_skip_message=False,
    show=False,
    dryrun=False,
    _stderr=None,
):
    """
        Source cmd.exe files

    Parameters
    ----------
    files
        paths to source files.
    login : -l, --login
        whether the sourced shell should be login
    envcmd : --envcmd
        command to print environment
    aliascmd : --aliascmd
        command to print aliases
    extra_args : --extra-args
        extra arguments needed to run the shell
    safe : -s, --safe
        whether the source shell should be run safely, and not raise any errors, even if they occur.
    postcmd : --postcmd
        command(s) to run after all other commands
    funcscmd : --funcscmd
        code to find locations of all native functions in the shell language.
    seterrprevcmd : --seterrprevcmd
        command(s) to set exit-on-error before any other commands.
    overwrite_aliases : --overwrite-aliases
        flag for whether or not sourced aliases should replace the current xonsh aliases.
    suppress_skip_message : --suppress-skip-message
        flag for whether or not skip messages should be suppressed.
    show : --show
        show the script output.
    dryrun : -d, --dry-run
        Will not actually source the file.
    """
    args = list(files)
    fpath = locate_binary(args[0])
    args[0] = fpath if fpath else args[0]
    if not os.path.isfile(args[0]):
        return (None, f"xonsh: error: File not found: {args[0]}\n", 1)
    prevcmd = "call "
    prevcmd += " ".join([argvquote(arg, force=True) for arg in args])
    prevcmd = escape_windows_cmd_string(prevcmd)
    with XSH.env.swap(PROMPT="$P$G"):
        return source_foreign_fn(
            shell="cmd",
            files_or_code=args,
            interactive=True,
            sourcer="call",
            envcmd="set",
            seterrpostcmd="if errorlevel 1 exit 1",
            use_tmpfile=True,
            prevcmd=prevcmd,
            #     from this function
            login=login,
            aliascmd=aliascmd,
            extra_args=extra_args,
            safe=safe,
            postcmd=postcmd,
            funcscmd=funcscmd,
            seterrprevcmd=seterrprevcmd,
            overwrite_aliases=overwrite_aliases,
            suppress_skip_message=suppress_skip_message,
            show=show,
            dryrun=dryrun,
        )


source_cmd = ArgParserAlias(func=source_cmd_fn, has_args=True, prog="source-cmd")


def xexec_fn(
    command: Annotated[list[str], Arg(nargs=argparse.REMAINDER)],
    login=False,
    clean=False,
    name="",
    _stdin=None,
):
    """exec (also aliased as xexec) uses the os.execvpe() function to
    replace the xonsh process with the specified program.

    This provides the functionality of the bash 'exec' builtin::

        >>> exec bash -l -i
        bash $

    Parameters
    ----------
    command
        program to launch along its arguments
    login : -l, --login
        the shell places a dash at the
        beginning of the zeroth argument passed to command to simulate login
        shell.
    clean : -c, --clean
        causes command to be executed with an empty environment.
    name : -a, --name
        the shell passes name as the zeroth argument
        to the executed command.

    Notes
    -----
    This command **is not** the same as the Python builtin function
    exec(). That function is for running Python code. This command,
    which shares the same name as the sh-lang statement, is for launching
    a command directly in the same process. In the event of a name conflict,
    please use the xexec command directly or dive into subprocess mode
    explicitly with ![exec command]. For more details, please see
    http://xon.sh/faq.html#exec.
    """
    if len(command) == 0:
        return (None, "xonsh: exec: no command specified\n", 1)

    cmd = command[0]
    if name:
        command[0] = name
    if login:
        command[0] = f"-{command[0]}"

    denv = {}
    if not clean:
        denv = XSH.env.detype()

        # decrement $SHLVL to mirror bash's behaviour
        if "SHLVL" in denv:
            old_shlvl = to_shlvl(denv["SHLVL"])
            denv["SHLVL"] = str(adjust_shlvl(old_shlvl, -1))

    try:
        os.execvpe(cmd, command, denv)
    except FileNotFoundError as e:
        return (
            None,
            f"xonsh: exec: file not found: {e.args[1]}: {command[0]}\n",
            1,
        )


xexec = ArgParserAlias(func=xexec_fn, has_args=True, prog="xexec")


@lazyobject
def xonfig():
    """Runs the xonsh configuration utility."""
    from xonsh.xonfig import xonfig_main  # lazy import

    return xonfig_main


@unthreadable
def trace(args, stdin=None, stdout=None, stderr=None, spec=None):
    """Runs the xonsh tracer utility."""
    from xonsh.tracer import tracermain  # lazy import

    try:
        return tracermain(args, stdin=stdin, stdout=stdout, stderr=stderr, spec=spec)
    except SystemExit:
        pass


def showcmd(args, stdin=None):
    """usage: showcmd [-h|--help|cmd args]

    Displays the command and arguments as a list of strings that xonsh would
    run in subprocess mode. This is useful for determining how xonsh evaluates
    your commands and arguments prior to running these commands.

    optional arguments:
      -h, --help            show this help message and exit

    Examples
    --------
      >>> showcmd echo $USER "can't" hear "the sea"
      ['echo', 'I', "can't", 'hear', 'the sea']
    """
    if len(args) == 0 or (len(args) == 1 and args[0] in {"-h", "--help"}):
        print(showcmd.__doc__.rstrip().replace("\n    ", "\n"))
    else:
        sys.displayhook(args)


def detect_xpip_alias():
    """
    Determines the correct invocation to get xonsh's pip
    """
    if not getattr(sys, "executable", None):
        return lambda args, stdin=None: (
            "",
            "Sorry, unable to run pip on your system (missing sys.executable)",
            1,
        )

    basecmd = [sys.executable, "-m", "pip"]
    try:
        if ON_WINDOWS:
            # XXX: Does windows have an installation mode that requires UAC?
            return basecmd
        elif IN_APPIMAGE:
            # In AppImage `sys.executable` is equal to path to xonsh.AppImage file and the real python executable is in $_
            return [
                XSH.env.get("_", "APPIMAGE_PYTHON_EXECUTABLE_NOT_FOUND"),
                "-m",
                "pip",
            ]
        elif not os.access(os.path.dirname(sys.executable), os.W_OK):
            return (
                sys.executable
                + " -m pip @(['install', '--user'] + $args[1:] if $args and $args[0] == 'install' else $args)"
            )
        else:
            return basecmd
    except Exception:
        # Something freaky happened, return something that'll probably work
        return basecmd


def _find_cmd_exe() -> str:
    """
    Resolve the cmd.exe executable.

    Avoids using COMSPEC in order to allow COMSPEC to be used to
    indicate Xonsh (or other shell) as the default shell. (#5701)
    """
    canonical = pathlib.Path(os.environ["SystemRoot"], "System32", "cmd.exe")
    return str(canonical) if canonical.is_file() else os.environ["COMSPEC"]


def make_default_aliases():
    """Creates a new default aliases dictionary."""
    default_aliases = {
        "cd": cd,
        "pushd": pushd,
        "popd": popd,
        "dirs": dirs,
        "jobs": jobs,
        "fg": fg,
        "bg": bg,
        "disown": disown,
        "EOF": xonsh_exit,
        "exit": xonsh_exit,
        "quit": xonsh_exit,
        "exec": xexec,
        "xexec": xexec,
        "source": source_alias,
        "source-zsh": SourceForeignAlias(
            func=functools.partial(source_foreign_fn, "zsh", sourcer="source"),
            has_args=True,
            prog="source-zsh",
        ),
        "source-bash": SourceForeignAlias(
            func=functools.partial(source_foreign_fn, "bash", sourcer="source"),
            has_args=True,
            prog="source-bash",
        ),
        "source-cmd": source_cmd,
        "source-foreign": source_foreign,
        "history": xhm.history_main,
        "trace": trace,
        "timeit": timeit_alias,
        "xonfig": xonfig,
        "showcmd": showcmd,
        "which": xxw.which,
        "xcontext": xxt.xcontext,
        "xontrib": xontribs_main,
        "completer": xca.completer_alias,
        "xpip": detect_xpip_alias(),
<<<<<<< HEAD
        "xpython": [XSH.env.get("_", sys.executable)]
        if IN_APPIMAGE
        else [sys.executable],
        "xonsh-reset": xonsh_reset,
=======
        "xreset": xonsh_reset,
>>>>>>> df3ff497
        "@thread": SpecAttrDecoratorAlias(
            {"threadable": True, "force_threadable": True},
            "Mark current command as threadable.",
        ),
        "@unthread": SpecAttrDecoratorAlias(
            {"threadable": False, "force_threadable": False},
            "Mark current command as unthreadable.",
        ),
    }
    if ON_WINDOWS:
        # Borrow builtin commands from cmd.exe.
        windows_cmd_aliases = {
            "cls",
            "copy",
            "del",
            "dir",
            "echo",
            "erase",
            "md",
            "mkdir",
            "mklink",
            "move",
            "rd",
            "ren",
            "rename",
            "rmdir",
            "time",
            "type",
            "vol",
        }
        for alias in windows_cmd_aliases:
            default_aliases[alias] = [_find_cmd_exe(), "/c", alias]
        default_aliases["call"] = ["source-cmd"]
        default_aliases["source-bat"] = ["source-cmd"]
        default_aliases["clear"] = "cls"
        if ON_ANACONDA:
            # Add aliases specific to the Anaconda python distribution.
            default_aliases["activate"] = ["source-cmd", "activate.bat"]
            default_aliases["deactivate"] = ["source-cmd", "deactivate.bat"]
        if shutil.which("sudo", path=XSH.env.get_detyped("PATH")):
            # XSH.commands_cache is not available during setup
            import xonsh.platforms.winutils as winutils

            def sudo(args):
                if len(args) < 1:
                    print("You need to provide an executable to run as Administrator.")
                    return
                cmd = args[0]
                if locate_binary(cmd):
                    return winutils.sudo(cmd, args[1:])
                elif cmd.lower() in windows_cmd_aliases:
                    args = ["/D", "/C", "CD", _get_cwd(), "&&"] + args
                    return winutils.sudo("cmd", args)
                else:
                    msg = 'Cannot find the path for executable "{0}".'
                    print(msg.format(cmd))

            default_aliases["sudo"] = sudo
    elif ON_DARWIN:
        default_aliases["ls"] = ["ls", "-G"]
    elif ON_FREEBSD or ON_DRAGONFLY:
        default_aliases["grep"] = ["grep", "--color=auto"]
        default_aliases["egrep"] = ["egrep", "--color=auto"]
        default_aliases["fgrep"] = ["fgrep", "--color=auto"]
        default_aliases["ls"] = ["ls", "-G"]
    elif ON_NETBSD:
        default_aliases["grep"] = ["grep", "--color=auto"]
        default_aliases["egrep"] = ["egrep", "--color=auto"]
        default_aliases["fgrep"] = ["fgrep", "--color=auto"]
    elif ON_OPENBSD:
        pass
    else:
        default_aliases["grep"] = ["grep", "--color=auto"]
        default_aliases["egrep"] = ["egrep", "--color=auto"]
        default_aliases["fgrep"] = ["fgrep", "--color=auto"]
        default_aliases["ls"] = ["ls", "--color=auto", "-v"]
    return default_aliases<|MERGE_RESOLUTION|>--- conflicted
+++ resolved
@@ -1100,14 +1100,10 @@
         "xontrib": xontribs_main,
         "completer": xca.completer_alias,
         "xpip": detect_xpip_alias(),
-<<<<<<< HEAD
         "xpython": [XSH.env.get("_", sys.executable)]
         if IN_APPIMAGE
         else [sys.executable],
-        "xonsh-reset": xonsh_reset,
-=======
         "xreset": xonsh_reset,
->>>>>>> df3ff497
         "@thread": SpecAttrDecoratorAlias(
             {"threadable": True, "force_threadable": True},
             "Mark current command as threadable.",
