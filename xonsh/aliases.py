"""Aliases for the xonsh shell."""

import argparse
import collections.abc as cabc
import functools
import inspect
import os
import re
import shutil
import sys
import types
import typing as tp

import xonsh.completers._aliases as xca
import xonsh.history.main as xhm
import xonsh.xoreutils.which as xxw
from xonsh.built_ins import XSH
from xonsh.cli_utils import Annotated, Arg, ArgParserAlias
from xonsh.dirstack import _get_cwd, cd, dirs, popd, pushd
from xonsh.environ import locate_binary, make_args_env
from xonsh.foreign_shells import foreign_shell_data
<<<<<<< HEAD
from xonsh.lib.lazyasd import lazyobject
=======
from xonsh.lazyasd import lazyobject
>>>>>>> 624fa576
from xonsh.parsers.ast import isexpression
from xonsh.platform import (
    IN_APPIMAGE,
    ON_ANACONDA,
    ON_DARWIN,
    ON_DRAGONFLY,
    ON_FREEBSD,
    ON_NETBSD,
    ON_OPENBSD,
    ON_WINDOWS,
)
from xonsh.procs.jobs import bg, clean_jobs, disown, fg, jobs
from xonsh.procs.executables import locate_file
from xonsh.procs.jobs import bg, clean_jobs, disown, fg, jobs
from xonsh.procs.specs import SpecAttrModifierAlias, SpecModifierAlias
from xonsh.timings import timeit_alias
from xonsh.tools import (
    ALIAS_KWARG_NAMES,
    XonshError,
    adjust_shlvl,
    argvquote,
    escape_windows_cmd_string,
    print_color,
    strip_simple_quotes,
    swap_values,
    to_repr_pretty_,
    to_shlvl,
    unthreadable,
)
from xonsh.xontribs import xontribs_main


@lazyobject
def EXEC_ALIAS_RE():
    return re.compile(r"@\(|\$\(|!\(|\$\[|!\[|\&\&|\|\||\s+and\s+|\s+or\s+|[>|<]")


class FuncAlias:
    """Provides a callable alias for xonsh commands."""

    attributes_show = ["__xonsh_threadable__", "__xonsh_capturable__"]
    attributes_inherit = attributes_show + ["__doc__"]

    def __init__(self, name, func=None):
        self.__name__ = self.name = name
        self.func = func
        for attr in self.attributes_inherit:
            if (val := getattr(func, attr, None)) is not None:
                self.__setattr__(attr, val)

    def __repr__(self):
        r = {"name": self.name, "func": self.func.__name__}
        r |= {
            attr: val
            for attr in self.attributes_show
            if (val := getattr(self, attr, None)) is not None
        }
        return f"FuncAlias({repr(r)})"

    def __call__(
        self, args=None, stdin=None, stdout=None, stderr=None, spec=None, stack=None
    ):
        func_args = [args, stdin, stdout, stderr, spec, stack][
            : len(inspect.signature(self.func).parameters)
        ]
        return self.func(*func_args)


class Aliases(cabc.MutableMapping):
    """Represents a location to hold and look up aliases."""

    def __init__(self, *args, **kwargs):
        self._raw = {}
        self.update(*args, **kwargs)

    @staticmethod
    def _get_func_name(func):
        name = func.__name__

        # Strip leading underscore
        if name.startswith("_"):
            name = name[1:]
        return name

    def _register(self, func, name="", dash_case=True):
        name = name or self._get_func_name(func)

        if dash_case:
            name = name.replace("_", "-")

        self[name] = func
        return func

    @tp.overload
    def register(self, func: types.FunctionType) -> types.FunctionType:
        """simple usage"""

    @tp.overload
    def register(
        self, name: str, *, dash_case: bool = True
    ) -> tp.Callable[[types.FunctionType], types.FunctionType]: ...

    def register(self, func_or_name, name=None, dash_case=True):
        """Decorator to register the given function by name."""

        if isinstance(func_or_name, types.FunctionType):
            return self._register(func_or_name, name, dash_case)

        def wrapper(func):
            return self._register(func, func_or_name, dash_case)

        return wrapper

    def get(self, key, default=None, spec_modifiers=None):
        """Returns the (possibly modified) value. If the key is not present,
        then `default` is returned.
        If the value is callable, it is returned without modification. If it
        is an iterable of strings it will be evaluated recursively to expand
        other aliases, resulting in a new list or a "partially applied"
        callable.
        """
        spec_modifiers = spec_modifiers if spec_modifiers is not None else []
        val = self._raw.get(key)
        if val is None:
            return default
        elif isinstance(val, cabc.Iterable) or callable(val):
            return self.eval_alias(
                val, seen_tokens={key}, spec_modifiers=spec_modifiers
            )
        else:
            msg = "alias of {!r} has an inappropriate type: {!r}"
            raise TypeError(msg.format(key, val))

    def eval_alias(
        self, value, seen_tokens=frozenset(), acc_args=(), spec_modifiers=None
    ):
        """
        "Evaluates" the alias ``value``, by recursively looking up the leftmost
        token and "expanding" if it's also an alias.

        A value like ``["cmd", "arg"]`` might transform like this:
        ``> ["cmd", "arg"] -> ["ls", "-al", "arg"] -> callable()``
        where ``cmd=ls -al`` and ``ls`` is an alias with its value being a
        callable.  The resulting callable will be "partially applied" with
        ``["-al", "arg"]``.
        """
        spec_modifiers = spec_modifiers if spec_modifiers is not None else []
        # Beware of mutability: default values for keyword args are evaluated
        # only once.
        if (
            isinstance(value, cabc.Iterable)
            and hasattr(value, "__len__")
            and len(value) > 1
            and (isinstance(mod := self._raw.get(str(value[0])), SpecModifierAlias))
        ):
            spec_modifiers.append(mod)
            value = value[1:]

        if callable(value):
            return partial_eval_alias(value, acc_args=acc_args)
        else:
            expand_path = XSH.expand_path
            token, *rest = map(expand_path, value)
            if token in seen_tokens or token not in self._raw:
                # ^ Making sure things like `egrep=egrep --color=auto` works,
                # and that `l` evals to `ls --color=auto -CF` if `l=ls -CF`
                # and `ls=ls --color=auto`
                rtn = [token]
                rtn.extend(rest)
                rtn.extend(acc_args)
                return rtn
            else:
                seen_tokens = seen_tokens | {token}
                acc_args = rest + list(acc_args)
                return self.eval_alias(
                    self._raw[token],
                    seen_tokens,
                    acc_args,
                    spec_modifiers=spec_modifiers,
                )

    def expand_alias(self, line: str, cursor_index: int) -> str:
        """Expands any aliases present in line if alias does not point to a
        builtin function and if alias is only a single command.
        The command won't be expanded if the cursor's inside/behind it.
        """
        word = (line.split(maxsplit=1) or [""])[0]
        if word in XSH.aliases and isinstance(self.get(word), cabc.Sequence):  # type: ignore
            word_idx = line.find(word)
            word_edge = word_idx + len(word)
            if cursor_index > word_edge:
                # the cursor isn't inside/behind the word
                expansion = " ".join(self.get(word))
                line = line[:word_idx] + expansion + line[word_edge:]
        return line

    #
    # Mutable mapping interface
    #

    def __getitem__(self, key):
        return self._raw[key]

    def __setitem__(self, key, val):
        if isinstance(val, str):
            f = "<exec-alias:" + key + ">"
            if EXEC_ALIAS_RE.search(val) is not None:
                # We have a sub-command (e.g. $(cmd)) or IO redirect (e.g. >>)
                self._raw[key] = ExecAlias(val, filename=f)
            elif isexpression(val):
                # expansion substitution
                lexer = XSH.execer.parser.lexer
                self._raw[key] = list(map(strip_simple_quotes, lexer.split(val)))
            else:
                # need to exec alias
                self._raw[key] = ExecAlias(val, filename=f)
        elif isinstance(val, types.FunctionType):
            self._raw[key] = FuncAlias(key, val)
        else:
            self._raw[key] = val

    def _common_or(self, other):
        new_dict = self._raw.copy()
        for key in dict(other):
            new_dict[key] = other[key]
        return Aliases(new_dict)

    def __or__(self, other):
        return self._common_or(other)

    def __ror__(self, other):
        return self._common_or(other)

    def __ior__(self, other):
        for key in dict(other):
            self[key] = other[key]
        return self

    def __delitem__(self, key):
        del self._raw[key]

    def update(self, *args, **kwargs):
        for key, val in dict(*args, **kwargs).items():
            self[key] = val

    def __iter__(self):
        yield from self._raw

    def __len__(self):
        return len(self._raw)

    def __str__(self):
        return str(self._raw)

    def __repr__(self):
        return f"{self.__class__.__module__}.{self.__class__.__name__}({self._raw})"

    _repr_pretty_ = to_repr_pretty_


class ExecAlias:
    """Provides an exec alias for xonsh source code."""

    def __init__(self, src, filename="<exec-alias>"):
        """
        Parameters
        ----------
        src : str
            Source code that will be
        """
        self.src = src
        self.filename = filename

    def __call__(
        self, args, stdin=None, stdout=None, stderr=None, spec=None, stack=None
    ):
        execer = XSH.execer
        frame = stack[0][0]  # execute as though we are at the call site

        alias_args = {"args": args}
        for i, a in enumerate(args):
            alias_args[f"arg{i}"] = a

        with XSH.env.swap(alias_args):
            execer.exec(
                self.src,
                glbs=frame.f_globals,
                locs=frame.f_locals,
                filename=self.filename,
            )
        if XSH.history is not None:
            return XSH.history.last_cmd_rtn

    def __repr__(self):
        return f"ExecAlias({self.src!r}, filename={self.filename!r})"


class PartialEvalAliasBase:
    """Partially evaluated alias."""

    def __init__(self, f, acc_args=()):
        """
        Parameters
        ----------
        f : callable
            A function to dispatch to.
        acc_args : sequence of strings, optional
            Additional arguments to prepent to the argument list passed in
            when the alias is called.
        """
        self.f = f
        self.acc_args = acc_args
        self.__name__ = getattr(f, "__name__", self.__class__.__name__)

    def __call__(
        self, args, stdin=None, stdout=None, stderr=None, spec=None, stack=None
    ):
        args = list(self.acc_args) + args
        return self.f(args, stdin, stdout, stderr, spec, stack)

    def __repr__(self):
        return f"{self.__class__.__name__}({self.f!r}, acc_args={self.acc_args!r})"


class PartialEvalAlias0(PartialEvalAliasBase):
    def __call__(
        self, args, stdin=None, stdout=None, stderr=None, spec=None, stack=None
    ):
        args = list(self.acc_args) + args
        if args:
            msg = "callable alias {f!r} takes no arguments, but {args!f} provided. "
            msg += "Of these {acc_args!r} were partially applied."
            raise XonshError(msg.format(f=self.f, args=args, acc_args=self.acc_args))
        return self.f()


class PartialEvalAlias1(PartialEvalAliasBase):
    def __call__(
        self, args, stdin=None, stdout=None, stderr=None, spec=None, stack=None
    ):
        args = list(self.acc_args) + args
        return self.f(args)


class PartialEvalAlias2(PartialEvalAliasBase):
    def __call__(
        self, args, stdin=None, stdout=None, stderr=None, spec=None, stack=None
    ):
        args = list(self.acc_args) + args
        return self.f(args, stdin)


class PartialEvalAlias3(PartialEvalAliasBase):
    def __call__(
        self, args, stdin=None, stdout=None, stderr=None, spec=None, stack=None
    ):
        args = list(self.acc_args) + args
        return self.f(args, stdin, stdout)


class PartialEvalAlias4(PartialEvalAliasBase):
    def __call__(
        self, args, stdin=None, stdout=None, stderr=None, spec=None, stack=None
    ):
        args = list(self.acc_args) + args
        return self.f(args, stdin, stdout, stderr)


class PartialEvalAlias5(PartialEvalAliasBase):
    def __call__(
        self, args, stdin=None, stdout=None, stderr=None, spec=None, stack=None
    ):
        args = list(self.acc_args) + args
        return self.f(args, stdin, stdout, stderr, spec)


class PartialEvalAlias6(PartialEvalAliasBase):
    def __call__(
        self, args, stdin=None, stdout=None, stderr=None, spec=None, stack=None
    ):
        args = list(self.acc_args) + args
        return self.f(args, stdin, stdout, stderr, spec, stack)


PARTIAL_EVAL_ALIASES = (
    PartialEvalAlias0,
    PartialEvalAlias1,
    PartialEvalAlias2,
    PartialEvalAlias3,
    PartialEvalAlias4,
    PartialEvalAlias5,
    PartialEvalAlias6,
)


def partial_eval_alias(f, acc_args=()):
    """Dispatches the appropriate eval alias based on the number of args to the original callable alias
    and how many arguments to apply.
    """
    # no partial needed if no extra args
    if not acc_args:
        return f
    # need to dispatch
    numargs = 0
    for name, param in inspect.signature(f).parameters.items():
        if (
            param.kind == param.POSITIONAL_ONLY
            or param.kind == param.POSITIONAL_OR_KEYWORD
        ):
            numargs += 1
        elif name in ALIAS_KWARG_NAMES and param.kind == param.KEYWORD_ONLY:
            numargs += 1
    if numargs < 7:
        return PARTIAL_EVAL_ALIASES[numargs](f, acc_args=acc_args)
    else:
        e = "Expected proxy with 6 or fewer arguments for {}, not {}"
        raise XonshError(e.format(", ".join(ALIAS_KWARG_NAMES), numargs))


#
# Actual aliases below
#


def xonsh_exit(args, stdin=None):
    """Sends signal to exit shell."""
    if not clean_jobs():
        # Do not exit if jobs not cleaned up
        return None, None
    XSH.exit = True
    print()  # gimme a newline
    return None, None


def xonsh_reset(args, stdin=None):
    """Clears __xonsh__.ctx"""
    XSH.ctx.clear()


def source_foreign_fn(
    shell: str,
    files_or_code: Annotated[list[str], Arg(nargs="+")],
    interactive=False,
    login=False,
    envcmd=None,
    aliascmd=None,
    extra_args="",
    safe=True,
    prevcmd="",
    postcmd="",
    funcscmd="",
    sourcer=None,
    use_tmpfile=False,
    seterrprevcmd=None,
    seterrpostcmd=None,
    overwrite_aliases=False,
    suppress_skip_message=False,
    show=False,
    dryrun=False,
    _stderr=None,
):
    """Sources a file written in a foreign shell language.

    Parameters
    ----------
    shell
        Name or path to the foreign shell
    files_or_code
        file paths to source or code in the target language.
    interactive : -i, --interactive
        whether the sourced shell should be interactive
    login : -l, --login
        whether the sourced shell should be login
    envcmd : --envcmd
        command to print environment
    aliascmd : --aliascmd
        command to print aliases
    extra_args : --extra-args
        extra arguments needed to run the shell
    safe : -u, --unsafe
        whether the source shell should be run safely, and not raise any errors, even if they occur.
    prevcmd : -p, --prevcmd
        command(s) to run before any other commands, replaces traditional source.
    postcmd : --postcmd
        command(s) to run after all other commands
    funcscmd : --funcscmd
        code to find locations of all native functions in the shell language.
    sourcer : --sourcer
        the source command in the target shell language.
        If this is not set, a default value will attempt to be
        looked up based on the shell name.
    use_tmpfile : --use-tmpfile
        whether the commands for source shell should be written to a temporary file.
    seterrprevcmd : --seterrprevcmd
        command(s) to set exit-on-error before any other commands.
    seterrpostcmd : --seterrpostcmd
        command(s) to set exit-on-error after all other commands.
    overwrite_aliases : --overwrite-aliases
        flag for whether or not sourced aliases should replace the current xonsh aliases.
    suppress_skip_message : --suppress-skip-message
        flag for whether or not skip messages should be suppressed.
    show : --show
        show the script output.
    dryrun : -d, --dry-run
        Will not actually source the file.
    """
    extra_args = tuple(extra_args.split())
    env = XSH.env
    suppress_skip_message = (
        env.get("FOREIGN_ALIASES_SUPPRESS_SKIP_MESSAGE")
        if not suppress_skip_message
        else suppress_skip_message
    )
    files: tuple[str, ...] = ()
    if prevcmd:
        pass  # don't change prevcmd if given explicitly
    elif os.path.isfile(files_or_code[0]):
        if not sourcer:
            return (None, "xonsh: error: `sourcer` command is not mentioned.\n", 1)
        # we have filenames to source
        prevcmd = "".join([f"{sourcer} {f}\n" for f in files_or_code])
        files = tuple(files_or_code)
    elif not prevcmd:
        prevcmd = " ".join(files_or_code)  # code to run, no files
    foreign_shell_data.cache_clear()  # make sure that we don't get prev src
    fsenv, fsaliases = foreign_shell_data(
        shell=shell,
        login=login,
        interactive=interactive,
        envcmd=envcmd,
        aliascmd=aliascmd,
        extra_args=extra_args,
        safe=safe,
        prevcmd=prevcmd,
        postcmd=postcmd,
        funcscmd=funcscmd or None,  # the default is None in the called function
        sourcer=sourcer,
        use_tmpfile=use_tmpfile,
        seterrprevcmd=seterrprevcmd,
        seterrpostcmd=seterrpostcmd,
        show=show,
        dryrun=dryrun,
        files=files,
    )
    if fsenv is None:
        if dryrun:
            return
        else:
            msg = f"xonsh: error: Source failed: {prevcmd!r}\n"
            msg += "xonsh: error: Possible reasons: File not found or syntax error\n"
            return (None, msg, 1)
    # apply results
    denv = env.detype()
    for k, v in fsenv.items():
        if k == "SHLVL":  # ignore $SHLVL as sourcing should not change $SHLVL
            continue
        if k in denv and v == denv[k]:
            continue  # no change from original
        env[k] = v
    # Remove any env-vars that were unset by the script.
    for k in denv:
        if k not in fsenv:
            env.pop(k, None)
    # Update aliases
    baliases = XSH.aliases
    for k, v in fsaliases.items():
        if k in baliases and v == baliases[k]:
            continue  # no change from original
        elif overwrite_aliases or k not in baliases:
            baliases[k] = v
        elif suppress_skip_message:
            pass
        else:
            msg = (
                "Skipping application of {0!r} alias from {1!r} "
                "since it shares a name with an existing xonsh alias. "
                'Use "--overwrite-alias" option to apply it anyway. '
                'You may prevent this message with "--suppress-skip-message" or '
                '"$FOREIGN_ALIASES_SUPPRESS_SKIP_MESSAGE = True".'
            )
            print(msg.format(k, shell), file=_stderr)


class SourceForeignAlias(ArgParserAlias):
    def build(self):
        parser = self.create_parser(**self.kwargs)
        # for backwards compatibility
        parser.add_argument(
            "-n",
            "--non-interactive",
            action="store_false",
            dest="interactive",
            help="Deprecated: The default mode runs in non-interactive mode.",
        )
        return parser


source_foreign = SourceForeignAlias(
    func=source_foreign_fn, has_args=True, prog="source-foreign"
)


@unthreadable
def source_alias(args, stdin=None):
    """Executes the contents of the provided files in the current context.
    If sourced file isn't found in cwd, search for file along $PATH to source
    instead.
    """
    env = XSH.env
    encoding = env.get("XONSH_ENCODING")
    errors = env.get("XONSH_ENCODING_ERRORS")
    for i, fname in enumerate(args):
        fpath = fname
        if not os.path.isfile(fpath):
            fpath = locate_file(fname)
            if fpath is None:
                if env.get("XONSH_DEBUG"):
                    print(f"source: {fname}: No such file", file=sys.stderr)
                if i == 0:
                    raise RuntimeError(
                        "must source at least one file, " + fname + " does not exist."
                    )
                break
        _, fext = os.path.splitext(fpath)
        if fext and fext != ".xsh" and fext != ".py":
            raise RuntimeError(
                "attempting to source non-xonsh file! If you are "
                "trying to source a file in another language, "
                "then please use the appropriate source command. "
                "For example, source-bash script.sh"
            )
        with open(fpath, encoding=encoding, errors=errors) as fp:
            src = fp.read()
        if not src.endswith("\n"):
            src += "\n"
        ctx = XSH.ctx
        updates = {"__file__": fpath, "__name__": os.path.abspath(fpath)}
        with env.swap(**make_args_env(args[i + 1 :])), swap_values(ctx, updates):
            try:
                XSH.builtins.execx(src, "exec", ctx, filename=fpath)
            except Exception:
                print_color(
                    "{RED}You may be attempting to source non-xonsh file! "
                    "{RESET}If you are trying to source a file in "
                    "another language, then please use the appropriate "
                    "source command. For example, {GREEN}source-bash "
                    "script.sh{RESET}",
                    file=sys.stderr,
                )
                raise


def source_cmd_fn(
    files: Annotated[list[str], Arg(nargs="+")],
    login=False,
    aliascmd=None,
    extra_args="",
    safe=True,
    postcmd="",
    funcscmd="",
    seterrprevcmd=None,
    overwrite_aliases=False,
    suppress_skip_message=False,
    show=False,
    dryrun=False,
    _stderr=None,
):
    """
        Source cmd.exe files

    Parameters
    ----------
    files
        paths to source files.
    login : -l, --login
        whether the sourced shell should be login
    envcmd : --envcmd
        command to print environment
    aliascmd : --aliascmd
        command to print aliases
    extra_args : --extra-args
        extra arguments needed to run the shell
    safe : -s, --safe
        whether the source shell should be run safely, and not raise any errors, even if they occur.
    postcmd : --postcmd
        command(s) to run after all other commands
    funcscmd : --funcscmd
        code to find locations of all native functions in the shell language.
    seterrprevcmd : --seterrprevcmd
        command(s) to set exit-on-error before any other commands.
    overwrite_aliases : --overwrite-aliases
        flag for whether or not sourced aliases should replace the current xonsh aliases.
    suppress_skip_message : --suppress-skip-message
        flag for whether or not skip messages should be suppressed.
    show : --show
        show the script output.
    dryrun : -d, --dry-run
        Will not actually source the file.
    """
    args = list(files)
    fpath = locate_binary(args[0])
    args[0] = fpath if fpath else args[0]
    if not os.path.isfile(args[0]):
        return (None, f"xonsh: error: File not found: {args[0]}\n", 1)
    prevcmd = "call "
    prevcmd += " ".join([argvquote(arg, force=True) for arg in args])
    prevcmd = escape_windows_cmd_string(prevcmd)
    with XSH.env.swap(PROMPT="$P$G"):
        return source_foreign_fn(
            shell="cmd",
            files_or_code=args,
            interactive=True,
            sourcer="call",
            envcmd="set",
            seterrpostcmd="if errorlevel 1 exit 1",
            use_tmpfile=True,
            prevcmd=prevcmd,
            #     from this function
            login=login,
            aliascmd=aliascmd,
            extra_args=extra_args,
            safe=safe,
            postcmd=postcmd,
            funcscmd=funcscmd,
            seterrprevcmd=seterrprevcmd,
            overwrite_aliases=overwrite_aliases,
            suppress_skip_message=suppress_skip_message,
            show=show,
            dryrun=dryrun,
        )


source_cmd = ArgParserAlias(func=source_cmd_fn, has_args=True, prog="source-cmd")


def xexec_fn(
    command: Annotated[list[str], Arg(nargs=argparse.REMAINDER)],
    login=False,
    clean=False,
    name="",
    _stdin=None,
):
    """exec (also aliased as xexec) uses the os.execvpe() function to
    replace the xonsh process with the specified program.

    This provides the functionality of the bash 'exec' builtin::

        >>> exec bash -l -i
        bash $

    Parameters
    ----------
    command
        program to launch along its arguments
    login : -l, --login
        the shell places a dash at the
        beginning of the zeroth argument passed to command to simulate login
        shell.
    clean : -c, --clean
        causes command to be executed with an empty environment.
    name : -a, --name
        the shell passes name as the zeroth argument
        to the executed command.

    Notes
    -----
    This command **is not** the same as the Python builtin function
    exec(). That function is for running Python code. This command,
    which shares the same name as the sh-lang statement, is for launching
    a command directly in the same process. In the event of a name conflict,
    please use the xexec command directly or dive into subprocess mode
    explicitly with ![exec command]. For more details, please see
    http://xon.sh/faq.html#exec.
    """
    if len(command) == 0:
        return (None, "xonsh: exec: no command specified\n", 1)

    cmd = command[0]
    if name:
        command[0] = name
    if login:
        command[0] = f"-{command[0]}"

    denv = {}
    if not clean:
        denv = XSH.env.detype()

        # decrement $SHLVL to mirror bash's behaviour
        if "SHLVL" in denv:
            old_shlvl = to_shlvl(denv["SHLVL"])
            denv["SHLVL"] = str(adjust_shlvl(old_shlvl, -1))

    try:
        os.execvpe(cmd, command, denv)
    except FileNotFoundError as e:
        return (
            None,
            f"xonsh: exec: file not found: {e.args[1]}: {command[0]}" "\n",
            1,
        )


xexec = ArgParserAlias(func=xexec_fn, has_args=True, prog="xexec")


@lazyobject
def xonfig():
    """Runs the xonsh configuration utility."""
    from xonsh.xonfig import xonfig_main  # lazy import

    return xonfig_main


@unthreadable
def trace(args, stdin=None, stdout=None, stderr=None, spec=None):
    """Runs the xonsh tracer utility."""
    from xonsh.tracer import tracermain  # lazy import

    try:
        return tracermain(args, stdin=stdin, stdout=stdout, stderr=stderr, spec=spec)
    except SystemExit:
        pass


def showcmd(args, stdin=None):
    """usage: showcmd [-h|--help|cmd args]

    Displays the command and arguments as a list of strings that xonsh would
    run in subprocess mode. This is useful for determining how xonsh evaluates
    your commands and arguments prior to running these commands.

    optional arguments:
      -h, --help            show this help message and exit

    Examples
    --------
      >>> showcmd echo $USER "can't" hear "the sea"
      ['echo', 'I', "can't", 'hear', 'the sea']
    """
    if len(args) == 0 or (len(args) == 1 and args[0] in {"-h", "--help"}):
        print(showcmd.__doc__.rstrip().replace("\n    ", "\n"))
    else:
        sys.displayhook(args)


def detect_xpip_alias():
    """
    Determines the correct invocation to get xonsh's pip
    """
    if not getattr(sys, "executable", None):
        return lambda args, stdin=None: (
            "",
            "Sorry, unable to run pip on your system (missing sys.executable)",
            1,
        )

    basecmd = [sys.executable, "-m", "pip"]
    try:
        if ON_WINDOWS:
            # XXX: Does windows have an installation mode that requires UAC?
            return basecmd
        elif IN_APPIMAGE:
            # In AppImage `sys.executable` is equal to path to xonsh.AppImage file and the real python executable is in $_
            return [
                XSH.env.get("_", "APPIMAGE_PYTHON_EXECUTABLE_NOT_FOUND"),
                "-m",
                "pip",
            ]
        elif not os.access(os.path.dirname(sys.executable), os.W_OK):
            return (
                sys.executable
                + " -m pip @(['install', '--user'] + $args[1:] if $args and $args[0] == 'install' else $args)"
            )
        else:
            return basecmd
    except Exception:
        # Something freaky happened, return something that'll probably work
        return basecmd


def make_default_aliases():
    """Creates a new default aliases dictionary."""
    default_aliases = {
        "cd": cd,
        "pushd": pushd,
        "popd": popd,
        "dirs": dirs,
        "jobs": jobs,
        "fg": fg,
        "bg": bg,
        "disown": disown,
        "EOF": xonsh_exit,
        "exit": xonsh_exit,
        "quit": xonsh_exit,
        "exec": xexec,
        "xexec": xexec,
        "source": source_alias,
        "source-zsh": SourceForeignAlias(
            func=functools.partial(source_foreign_fn, "zsh", sourcer="source"),
            has_args=True,
            prog="source-zsh",
        ),
        "source-bash": SourceForeignAlias(
            func=functools.partial(source_foreign_fn, "bash", sourcer="source"),
            has_args=True,
            prog="source-bash",
        ),
        "source-cmd": source_cmd,
        "source-foreign": source_foreign,
        "history": xhm.history_main,
        "trace": trace,
        "timeit": timeit_alias,
        "xonfig": xonfig,
        "scp-resume": ["rsync", "--partial", "-h", "--progress", "--rsh=ssh"],
        "showcmd": showcmd,
        "ipynb": ["jupyter", "notebook", "--no-browser"],
        "which": xxw.which,
        "xontrib": xontribs_main,
        "completer": xca.completer_alias,
        "xpip": detect_xpip_alias(),
        "xonsh-reset": xonsh_reset,
        "xthread": SpecAttrModifierAlias(
            {"threadable": True, "force_threadable": True},
            "Mark current command as threadable.",
        ),
        "xunthread": SpecAttrModifierAlias(
            {"threadable": False, "force_threadable": False},
            "Mark current command as unthreadable.",
        ),
    }
    if ON_WINDOWS:
        # Borrow builtin commands from cmd.exe.
        windows_cmd_aliases = {
            "cls",
            "copy",
            "del",
            "dir",
            "echo",
            "erase",
            "md",
            "mkdir",
            "mklink",
            "move",
            "rd",
            "ren",
            "rename",
            "rmdir",
            "time",
            "type",
            "vol",
        }
        for alias in windows_cmd_aliases:
            default_aliases[alias] = [os.getenv("COMSPEC"), "/c", alias]
        default_aliases["call"] = ["source-cmd"]
        default_aliases["source-bat"] = ["source-cmd"]
        default_aliases["clear"] = "cls"
        if ON_ANACONDA:
            # Add aliases specific to the Anaconda python distribution.
            default_aliases["activate"] = ["source-cmd", "activate.bat"]
            default_aliases["deactivate"] = ["source-cmd", "deactivate.bat"]
        if shutil.which("sudo", path=XSH.env.get_detyped("PATH")):
            # XSH.commands_cache is not available during setup
            import xonsh.platform.winutils as winutils

            def sudo(args):
                if len(args) < 1:
                    print(
                        "You need to provide an executable to run as " "Administrator."
                    )
                    return
                cmd = args[0]
                if locate_binary(cmd):
                    return winutils.sudo(cmd, args[1:])
                elif cmd.lower() in windows_cmd_aliases:
                    args = ["/D", "/C", "CD", _get_cwd(), "&&"] + args
                    return winutils.sudo("cmd", args)
                else:
                    msg = 'Cannot find the path for executable "{0}".'
                    print(msg.format(cmd))

            default_aliases["sudo"] = sudo
    elif ON_DARWIN:
        default_aliases["ls"] = ["ls", "-G"]
    elif ON_FREEBSD or ON_DRAGONFLY:
        default_aliases["grep"] = ["grep", "--color=auto"]
        default_aliases["egrep"] = ["egrep", "--color=auto"]
        default_aliases["fgrep"] = ["fgrep", "--color=auto"]
        default_aliases["ls"] = ["ls", "-G"]
    elif ON_NETBSD:
        default_aliases["grep"] = ["grep", "--color=auto"]
        default_aliases["egrep"] = ["egrep", "--color=auto"]
        default_aliases["fgrep"] = ["fgrep", "--color=auto"]
    elif ON_OPENBSD:
        pass
    else:
        default_aliases["grep"] = ["grep", "--color=auto"]
        default_aliases["egrep"] = ["egrep", "--color=auto"]
        default_aliases["fgrep"] = ["fgrep", "--color=auto"]
        default_aliases["ls"] = ["ls", "--color=auto", "-v"]
    return default_aliases<|MERGE_RESOLUTION|>--- conflicted
+++ resolved
@@ -14,17 +14,14 @@
 import xonsh.completers._aliases as xca
 import xonsh.history.main as xhm
 import xonsh.xoreutils.which as xxw
+from xonsh.parsers.ast import isexpression
 from xonsh.built_ins import XSH
 from xonsh.cli_utils import Annotated, Arg, ArgParserAlias
 from xonsh.dirstack import _get_cwd, cd, dirs, popd, pushd
 from xonsh.environ import locate_binary, make_args_env
 from xonsh.foreign_shells import foreign_shell_data
-<<<<<<< HEAD
+from xonsh.procs.jobs import bg, clean_jobs, disown, fg, jobs
 from xonsh.lib.lazyasd import lazyobject
-=======
-from xonsh.lazyasd import lazyobject
->>>>>>> 624fa576
-from xonsh.parsers.ast import isexpression
 from xonsh.platform import (
     IN_APPIMAGE,
     ON_ANACONDA,
@@ -35,7 +32,6 @@
     ON_OPENBSD,
     ON_WINDOWS,
 )
-from xonsh.procs.jobs import bg, clean_jobs, disown, fg, jobs
 from xonsh.procs.executables import locate_file
 from xonsh.procs.jobs import bg, clean_jobs, disown, fg, jobs
 from xonsh.procs.specs import SpecAttrModifierAlias, SpecModifierAlias
