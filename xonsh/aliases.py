--- conflicted
+++ resolved
@@ -701,15 +701,11 @@
         )
 
 
-<<<<<<< HEAD
 xexec = ArgParserAlias(func=xexec_fn, has_args=True, prog="xexec")
 
 
-def xonfig(args, stdin=None):
-=======
 @lazyobject
 def xonfig():
->>>>>>> c4b54e06
     """Runs the xonsh configuration utility."""
     from xonsh.xonfig import xonfig_main  # lazy import
 
