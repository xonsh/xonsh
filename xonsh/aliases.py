"""Aliases for the xonsh shell."""

import argparse
import functools
import inspect
import operator
import os
import re
import shutil
import sys
import types
import typing as tp
from collections import abc as cabc
from typing import Literal

import xonsh.completers._aliases as xca
import xonsh.history.main as xhm
import xonsh.xoreutils.which as xxw
from xonsh.built_ins import XSH
from xonsh.cli_utils import Annotated, Arg, ArgParserAlias
from xonsh.dirstack import _get_cwd, cd, dirs, popd, pushd
from xonsh.environ import locate_binary, make_args_env
from xonsh.foreign_shells import foreign_shell_data
from xonsh.lib.lazyasd import lazyobject
from xonsh.parsers.ast import isexpression
from xonsh.platform import (
    IN_APPIMAGE,
    ON_ANACONDA,
    ON_DARWIN,
    ON_DRAGONFLY,
    ON_FREEBSD,
    ON_NETBSD,
    ON_OPENBSD,
    ON_WINDOWS,
)
from xonsh.procs.executables import locate_file
from xonsh.procs.jobs import bg, clean_jobs, disown, fg, jobs
from xonsh.procs.specs import DecoratorAlias, SpecAttrDecoratorAlias
from xonsh.timings import timeit_alias
from xonsh.tools import (
    ALIAS_KWARG_NAMES,
    XonshError,
    adjust_shlvl,
    argvquote,
    escape_windows_cmd_string,
    print_color,
    print_exception,
    strip_simple_quotes,
    swap_values,
    to_repr_pretty_,
    to_shlvl,
    unthreadable,
)
from xonsh.xontribs import xontribs_main


@lazyobject
def EXEC_ALIAS_RE():
    return re.compile(r"@\(|\$\(|!\(|\$\[|!\[|\&\&|\|\||\s+and\s+|\s+or\s+|[>|<]")


class FuncAlias:
    """Provides a callable alias for xonsh commands."""

    attributes_show = ["__xonsh_threadable__", "__xonsh_capturable__", "return_what"]
    attributes_inherit = attributes_show + ["__doc__"]
    return_what: Literal["command", "result"] = "result"

    def __init__(self, name, func=None):
        self.__name__ = self.name = name
        self.func = func
        for attr in self.attributes_inherit:
            if (val := getattr(func, attr, None)) is not None:
                self.__setattr__(attr, val)

    def __repr__(self):
        r = {"name": self.name, "func": self.func.__name__}
        r |= {
            attr: val
            for attr in self.attributes_show
            if (val := getattr(self, attr, None)) is not None
        }
        return f"FuncAlias({repr(r)})"

    def __call__(
        self,
        args=None,
        stdin=None,
        stdout=None,
        stderr=None,
        spec=None,
        stack=None,
        spec_modifiers=None,
    ):
        return run_alias_by_params(
            self.func,
            {
                "args": args,
                "stdin": stdin,
                "stdout": stdout,
                "stderr": stderr,
                "spec": spec,
                "stack": stack,
                "spec_modifiers": spec_modifiers,
            },
        )


class Aliases(cabc.MutableMapping):
    """Represents a location to hold and look up aliases."""

    def __init__(self, *args, **kwargs):
        self._raw = {}
        self.update(*args, **kwargs)

    @staticmethod
    def _get_func_name(func):
        name = func.__name__

        # Strip leading underscore
        if name.startswith("_"):
            name = name[1:]
        return name

    def _register(self, func, name="", dash_case=True):
        name = name or self._get_func_name(func)

        if dash_case:
            name = name.replace("_", "-")

        self[name] = func
        return func

    @tp.overload
    def register(self, func: types.FunctionType) -> types.FunctionType:
        """simple usage"""

    @tp.overload
    def register(
        self, name: str, *, dash_case: bool = True
    ) -> tp.Callable[[types.FunctionType], types.FunctionType]: ...

    def register(self, func_or_name, name=None, dash_case=True):
        """Decorator to register the given function by name."""

        if isinstance(func_or_name, types.FunctionType):
            return self._register(func_or_name, name, dash_case)

        def wrapper(func):
            return self._register(func, func_or_name, dash_case)

        return wrapper

<<<<<<< HEAD
    def get(self, key, default=None, spec_decorators=None):
        """Returns the (possibly modified) value. If the key is not present,
        then `default` is returned.
        If the value is callable, it is returned without modification. If it
        is an iterable of strings it will be evaluated recursively to expand
        other aliases, resulting in a new list or a "partially applied"
        callable.
        """
        spec_decorators = spec_decorators if spec_decorators is not None else []
        val = self._raw.get(key)
        if val is None:
            return default
        elif isinstance(val, cabc.Iterable) or callable(val):
            return self.eval_alias(
                val, seen_tokens={key}, spec_decorators=spec_decorators
            )
        else:
            msg = "alias of {!r} has an inappropriate type: {!r}"
            raise TypeError(msg.format(key, val))

    def eval_alias(
        self, value, seen_tokens=frozenset(), acc_args=(), spec_decorators=None
=======
    def return_command(self, f):
        """Decorator that switches alias from returning result to return in new command for execution."""
        f.return_what = "command"
        return f

    def eval_alias(
        self,
        value,
        seen_tokens=frozenset(),
        acc_args=(),
        spec_modifiers=None,
>>>>>>> 87032f6d
    ):
        """
        "Evaluates" the alias ``value``, by recursively looking up the leftmost
        token and "expanding" if it's also an alias.

        A value like ``["cmd", "arg"]`` might transform like this:
        ``> ["cmd", "arg"] -> ["ls", "-al", "arg"] -> callable()``
        where ``cmd=ls -al`` and ``ls`` is an alias with its value being a
        callable.  The resulting callable will be "partially applied" with
        ``["-al", "arg"]``.
        """
        spec_decorators = spec_decorators if spec_decorators is not None else []
        # Beware of mutability: default values for keyword args are evaluated
        # only once.
        if (
            isinstance(value, cabc.Iterable)
            and hasattr(value, "__len__")
            and len(value) > 1
        ):
            i = 0
            for v in value:
                if isinstance(mod := self._raw.get(str(v)), DecoratorAlias):
                    spec_decorators.append(mod)
                    i += 1
                else:
                    break
            value = value[i:]

        if callable(value) and getattr(value, "return_what", "result") == "command":
            try:
                value = value(acc_args, spec_modifiers=spec_modifiers)
                acc_args = []
            except Exception as e:
                print_exception(f"Exception inside alias {value}: {e}")
                return None
            if not len(value):
                raise ValueError("return_command alias: zero arguments.")

        if callable(value):
            return [value] + list(acc_args)
        else:
            expand_path = XSH.expand_path
            token, *rest = map(expand_path, value)
            if token in seen_tokens or token not in self._raw:
                # ^ Making sure things like `egrep=egrep --color=auto` works,
                # and that `l` evals to `ls --color=auto -CF` if `l=ls -CF`
                # and `ls=ls --color=auto`
                rtn = [token]
                rtn.extend(rest)
                rtn.extend(acc_args)
                return rtn
            else:
                seen_tokens = seen_tokens | {token}
                acc_args = rest + list(acc_args)
                return self.eval_alias(
                    self._raw[token],
                    seen_tokens,
                    acc_args,
                    spec_decorators=spec_decorators,
                )

    def get(
        self,
        key,
        default=None,
        spec_modifiers=None,
    ):
        """
        Returns list that represent command with resolved aliases.
        The ``key`` can be string with alias name or list for a command.
        In the first position will be the resolved command name or callable alias.
        If the key is not present, then `default` is returned.

        ``spec_modifiers`` is the list of SpecModifier objects that found during
        resolving aliases (#5443).

        Note! The return value is always list because during resolving
        we can find return_command alias that can completely replace
        command and add new arguments.
        """
        spec_modifiers = spec_modifiers if spec_modifiers is not None else []
        args = []
        if isinstance(key, list):
            args = key[1:]
            key = key[0]
        val = self._raw.get(key)
        if callable(val) and getattr(val, "return_what", "result") == "command":
            try:
                val = val(args, spec_modifiers=spec_modifiers)
                args = []
            except Exception as e:
                print_exception(f"Exception inside alias {key!r}: {e}")
                return None
            if not len(val):
                raise ValueError("return_command alias: zero arguments.")

        if val is None:
            return default
        elif isinstance(val, cabc.Iterable) or callable(val):
            return self.eval_alias(
                val,
                seen_tokens={key},
                spec_modifiers=spec_modifiers,
                acc_args=args,
            )
        else:
            msg = "alias of {!r} has an inappropriate type: {!r}"
            raise TypeError(msg.format(key, val))

    def expand_alias(self, line: str, cursor_index: int) -> str:
        """Expands any aliases present in line if alias does not point to a
        builtin function and if alias is only a single command.
        The command won't be expanded if the cursor's inside/behind it.
        """
        word = (line.split(maxsplit=1) or [""])[0]
        if word in XSH.aliases and isinstance(self.get(word), cabc.Sequence):  # type: ignore
            word_idx = line.find(word)
            word_edge = word_idx + len(word)
            if cursor_index > word_edge:
                # the cursor isn't inside/behind the word
                expansion = " ".join(self.get(word))
                line = line[:word_idx] + expansion + line[word_edge:]
        return line

    #
    # Mutable mapping interface
    #

    def __getitem__(self, key):
        return self._raw[key]

    def __setitem__(self, key, val):
        if isinstance(val, str):
            f = "<exec-alias:" + key + ">"
            if EXEC_ALIAS_RE.search(val) is not None:
                # We have a sub-command (e.g. $(cmd)) or IO redirect (e.g. >>)
                self._raw[key] = ExecAlias(val, filename=f)
            elif isexpression(val):
                # expansion substitution
                lexer = XSH.execer.parser.lexer
                self._raw[key] = list(map(strip_simple_quotes, lexer.split(val)))
            else:
                # need to exec alias
                self._raw[key] = ExecAlias(val, filename=f)
        elif isinstance(val, types.FunctionType):
            self._raw[key] = FuncAlias(key, val)
        else:
            self._raw[key] = val

    def _common_or(self, other):
        new_dict = self._raw.copy()
        for key in dict(other):
            new_dict[key] = other[key]
        return Aliases(new_dict)

    def __or__(self, other):
        return self._common_or(other)

    def __ror__(self, other):
        return self._common_or(other)

    def __ior__(self, other):
        for key in dict(other):
            self[key] = other[key]
        return self

    def __delitem__(self, key):
        del self._raw[key]

    def update(self, *args, **kwargs):
        for key, val in dict(*args, **kwargs).items():
            self[key] = val

    def __iter__(self):
        yield from self._raw

    def __len__(self):
        return len(self._raw)

    def __str__(self):
        return str(self._raw)

    def __repr__(self):
        return f"{self.__class__.__module__}.{self.__class__.__name__}({self._raw})"

    _repr_pretty_ = to_repr_pretty_


class ExecAlias:
    """Provides an exec alias for xonsh source code."""

    def __init__(self, src, filename="<exec-alias>"):
        """
        Parameters
        ----------
        src : str
            Source code that will be
        """
        self.src = src
        self.filename = filename

    def __call__(
        self, args, stdin=None, stdout=None, stderr=None, spec=None, stack=None
    ):
        execer = XSH.execer
        frame = stack[0][0]  # execute as though we are at the call site

        alias_args = {"args": args}
        for i, a in enumerate(args):
            alias_args[f"arg{i}"] = a

        with XSH.env.swap(alias_args):
            execer.exec(
                self.src,
                glbs=frame.f_globals,
                locs=frame.f_locals,
                filename=self.filename,
            )
        if XSH.history is not None:
            return XSH.history.last_cmd_rtn

    def __repr__(self):
        return f"ExecAlias({self.src!r}, filename={self.filename!r})"


class PartialEvalAliasBase:
    """Partially evaluated alias."""

    def __init__(self, f, acc_args=()):
        """
        Parameters
        ----------
        f : callable
            A function to dispatch to.
        acc_args : sequence of strings, optional
            Additional arguments to prepent to the argument list passed in
            when the alias is called.
        """
        self.f = f
        self.acc_args = acc_args
        self.__name__ = getattr(f, "__name__", self.__class__.__name__)

    def __call__(
        self, args, stdin=None, stdout=None, stderr=None, spec=None, stack=None
    ):
        args = list(self.acc_args) + args
        return self.f(args, stdin, stdout, stderr, spec, stack)

    def __repr__(self):
        return f"{self.__class__.__name__}({self.f!r}, acc_args={self.acc_args!r})"


class PartialEvalAlias0(PartialEvalAliasBase):
    def __call__(
        self, args, stdin=None, stdout=None, stderr=None, spec=None, stack=None
    ):
        args = list(self.acc_args) + args
        if args:
            msg = "callable alias {f!r} takes no arguments, but {args!f} provided. "
            msg += "Of these {acc_args!r} were partially applied."
            raise XonshError(msg.format(f=self.f, args=args, acc_args=self.acc_args))
        return self.f()


class PartialEvalAlias1(PartialEvalAliasBase):
    def __call__(
        self, args, stdin=None, stdout=None, stderr=None, spec=None, stack=None
    ):
        args = list(self.acc_args) + args
        return self.f(args)


class PartialEvalAlias2(PartialEvalAliasBase):
    def __call__(
        self, args, stdin=None, stdout=None, stderr=None, spec=None, stack=None
    ):
        args = list(self.acc_args) + args
        return self.f(args, stdin)


class PartialEvalAlias3(PartialEvalAliasBase):
    def __call__(
        self, args, stdin=None, stdout=None, stderr=None, spec=None, stack=None
    ):
        args = list(self.acc_args) + args
        return self.f(args, stdin, stdout)


class PartialEvalAlias4(PartialEvalAliasBase):
    def __call__(
        self, args, stdin=None, stdout=None, stderr=None, spec=None, stack=None
    ):
        args = list(self.acc_args) + args
        return self.f(args, stdin, stdout, stderr)


class PartialEvalAlias5(PartialEvalAliasBase):
    def __call__(
        self, args, stdin=None, stdout=None, stderr=None, spec=None, stack=None
    ):
        args = list(self.acc_args) + args
        return self.f(args, stdin, stdout, stderr, spec)


class PartialEvalAlias6(PartialEvalAliasBase):
    def __call__(
        self, args, stdin=None, stdout=None, stderr=None, spec=None, stack=None
    ):
        args = list(self.acc_args) + args
        return self.f(args, stdin, stdout, stderr, spec, stack)


class PartialEvalAlias7(PartialEvalAliasBase):
    def __call__(
        self,
        args,
        stdin=None,
        stdout=None,
        stderr=None,
        spec=None,
        stack=None,
        spec_modifiers=None,
    ):
        args = list(self.acc_args) + args
        return self.f(args, stdin, stdout, stderr, spec, stack, spec_modifiers)


PARTIAL_EVAL_ALIASES = (
    PartialEvalAlias0,
    PartialEvalAlias1,
    PartialEvalAlias2,
    PartialEvalAlias3,
    PartialEvalAlias4,
    PartialEvalAlias5,
    PartialEvalAlias6,
    PartialEvalAlias7,
)


def partial_eval_alias(f, acc_args=()):
    """Dispatches the appropriate eval alias based on the number of args to the original callable alias
    and how many arguments to apply.
    """
    # no partial needed if no extra args
    if not acc_args:
        return f
    # need to dispatch
    numargs = 0
    for name, param in inspect.signature(f).parameters.items():
        if (
            param.kind == param.POSITIONAL_ONLY
            or param.kind == param.POSITIONAL_OR_KEYWORD
        ):
            numargs += 1
        elif name in ALIAS_KWARG_NAMES and param.kind == param.KEYWORD_ONLY:
            numargs += 1
    if numargs < 8:
        return PARTIAL_EVAL_ALIASES[numargs](f, acc_args=acc_args)
    else:
        e = "Expected proxy with 7 or fewer arguments for {}, not {}"
        raise XonshError(e.format(", ".join(ALIAS_KWARG_NAMES), numargs))


def run_alias_by_params(func: tp.Callable, params: dict[str, tp.Any]):
    """
    Run alias function based on signature and params.
    If function param names are in alias signature fill them.
    If function params have unknown names fill using alias signature order.
    """
    alias_params = {
        "args": None,
        "stdin": None,
        "stdout": None,
        "stderr": None,
        "spec": None,
        "stack": None,
        "spec_modifiers": None,
    }
    alias_params |= params
    sign = inspect.signature(func)
    func_params = sign.parameters.items()
    kwargs = {
        name: alias_params[name] for name, p in func_params if name in alias_params
    }

    if len(kwargs) != len(func_params):
        # There is unknown param. Switch to positional mode.
        kwargs = dict(
            zip(map(operator.itemgetter(0), func_params), alias_params.values())
        )
    return func(**kwargs)


#
# Actual aliases below
#


def xonsh_exit(args, stdin=None):
    """Sends signal to exit shell."""
    if not clean_jobs():
        # Do not exit if jobs not cleaned up
        return None, None
    XSH.exit = True
    print()  # gimme a newline
    return None, None


def xonsh_reset(args, stdin=None):
    """Clears __xonsh__.ctx"""
    XSH.ctx.clear()


def source_foreign_fn(
    shell: str,
    files_or_code: Annotated[list[str], Arg(nargs="+")],
    interactive=False,
    login=False,
    envcmd=None,
    aliascmd=None,
    extra_args="",
    safe=True,
    prevcmd="",
    postcmd="",
    funcscmd="",
    sourcer=None,
    use_tmpfile=False,
    seterrprevcmd=None,
    seterrpostcmd=None,
    overwrite_aliases=False,
    suppress_skip_message=False,
    show=False,
    dryrun=False,
    _stderr=None,
):
    """Sources a file written in a foreign shell language.

    Parameters
    ----------
    shell
        Name or path to the foreign shell
    files_or_code
        file paths to source or code in the target language.
    interactive : -i, --interactive
        whether the sourced shell should be interactive
    login : -l, --login
        whether the sourced shell should be login
    envcmd : --envcmd
        command to print environment
    aliascmd : --aliascmd
        command to print aliases
    extra_args : --extra-args
        extra arguments needed to run the shell
    safe : -u, --unsafe
        whether the source shell should be run safely, and not raise any errors, even if they occur.
    prevcmd : -p, --prevcmd
        command(s) to run before any other commands, replaces traditional source.
    postcmd : --postcmd
        command(s) to run after all other commands
    funcscmd : --funcscmd
        code to find locations of all native functions in the shell language.
    sourcer : --sourcer
        the source command in the target shell language.
        If this is not set, a default value will attempt to be
        looked up based on the shell name.
    use_tmpfile : --use-tmpfile
        whether the commands for source shell should be written to a temporary file.
    seterrprevcmd : --seterrprevcmd
        command(s) to set exit-on-error before any other commands.
    seterrpostcmd : --seterrpostcmd
        command(s) to set exit-on-error after all other commands.
    overwrite_aliases : --overwrite-aliases
        flag for whether or not sourced aliases should replace the current xonsh aliases.
    suppress_skip_message : --suppress-skip-message
        flag for whether or not skip messages should be suppressed.
    show : --show
        show the script output.
    dryrun : -d, --dry-run
        Will not actually source the file.
    """
    extra_args = tuple(extra_args.split())
    env = XSH.env
    suppress_skip_message = (
        env.get("FOREIGN_ALIASES_SUPPRESS_SKIP_MESSAGE")
        if not suppress_skip_message
        else suppress_skip_message
    )
    files: tuple[str, ...] = ()
    if prevcmd:
        pass  # don't change prevcmd if given explicitly
    elif os.path.isfile(files_or_code[0]):
        if not sourcer:
            return (None, "xonsh: error: `sourcer` command is not mentioned.\n", 1)
        # we have filenames to source
        prevcmd = "".join([f"{sourcer} {f}\n" for f in files_or_code])
        files = tuple(files_or_code)
    elif not prevcmd:
        prevcmd = " ".join(files_or_code)  # code to run, no files
    foreign_shell_data.cache_clear()  # make sure that we don't get prev src
    fsenv, fsaliases = foreign_shell_data(
        shell=shell,
        login=login,
        interactive=interactive,
        envcmd=envcmd,
        aliascmd=aliascmd,
        extra_args=extra_args,
        safe=safe,
        prevcmd=prevcmd,
        postcmd=postcmd,
        funcscmd=funcscmd or None,  # the default is None in the called function
        sourcer=sourcer,
        use_tmpfile=use_tmpfile,
        seterrprevcmd=seterrprevcmd,
        seterrpostcmd=seterrpostcmd,
        show=show,
        dryrun=dryrun,
        files=files,
    )
    if fsenv is None:
        if dryrun:
            return
        else:
            msg = f"xonsh: error: Source failed: {prevcmd!r}\n"
            msg += "xonsh: error: Possible reasons: File not found or syntax error\n"
            return (None, msg, 1)
    # apply results
    denv = env.detype()
    for k, v in fsenv.items():
        if k == "SHLVL":  # ignore $SHLVL as sourcing should not change $SHLVL
            continue
        if k in denv and v == denv[k]:
            continue  # no change from original
        env[k] = v
    # Remove any env-vars that were unset by the script.
    for k in denv:
        if k not in fsenv:
            env.pop(k, None)
    # Update aliases
    baliases = XSH.aliases
    for k, v in fsaliases.items():
        if k in baliases and v == baliases[k]:
            continue  # no change from original
        elif overwrite_aliases or k not in baliases:
            baliases[k] = v
        elif suppress_skip_message:
            pass
        else:
            msg = (
                "Skipping application of {0!r} alias from {1!r} "
                "since it shares a name with an existing xonsh alias. "
                'Use "--overwrite-alias" option to apply it anyway. '
                'You may prevent this message with "--suppress-skip-message" or '
                '"$FOREIGN_ALIASES_SUPPRESS_SKIP_MESSAGE = True".'
            )
            print(msg.format(k, shell), file=_stderr)


class SourceForeignAlias(ArgParserAlias):
    def build(self):
        parser = self.create_parser(**self.kwargs)
        # for backwards compatibility
        parser.add_argument(
            "-n",
            "--non-interactive",
            action="store_false",
            dest="interactive",
            help="Deprecated: The default mode runs in non-interactive mode.",
        )
        return parser


source_foreign = SourceForeignAlias(
    func=source_foreign_fn, has_args=True, prog="source-foreign"
)


@unthreadable
def source_alias(args, stdin=None):
    """Executes the contents of the provided files in the current context.
    If sourced file isn't found in cwd, search for file along $PATH to source
    instead.
    """
    env = XSH.env
    encoding = env.get("XONSH_ENCODING")
    errors = env.get("XONSH_ENCODING_ERRORS")
    for i, fname in enumerate(args):
        fpath = fname
        if not os.path.isfile(fpath):
            fpath = locate_file(fname)
            if fpath is None:
                if env.get("XONSH_DEBUG"):
                    print(f"source: {fname}: No such file", file=sys.stderr)
                if i == 0:
                    raise RuntimeError(
                        "must source at least one file, " + fname + " does not exist."
                    )
                break
        _, fext = os.path.splitext(fpath)
        if fext and fext != ".xsh" and fext != ".py":
            raise RuntimeError(
                "attempting to source non-xonsh file! If you are "
                "trying to source a file in another language, "
                "then please use the appropriate source command. "
                "For example, source-bash script.sh"
            )
        with open(fpath, encoding=encoding, errors=errors) as fp:
            src = fp.read()
        if not src.endswith("\n"):
            src += "\n"
        ctx = XSH.ctx
        updates = {"__file__": fpath, "__name__": os.path.abspath(fpath)}
        with env.swap(**make_args_env(args[i + 1 :])), swap_values(ctx, updates):
            try:
                XSH.builtins.execx(src, "exec", ctx, filename=fpath)
            except Exception:
                print_color(
                    "{RED}You may be attempting to source non-xonsh file! "
                    "{RESET}If you are trying to source a file in "
                    "another language, then please use the appropriate "
                    "source command. For example, {GREEN}source-bash "
                    "script.sh{RESET}",
                    file=sys.stderr,
                )
                raise


def source_cmd_fn(
    files: Annotated[list[str], Arg(nargs="+")],
    login=False,
    aliascmd=None,
    extra_args="",
    safe=True,
    postcmd="",
    funcscmd="",
    seterrprevcmd=None,
    overwrite_aliases=False,
    suppress_skip_message=False,
    show=False,
    dryrun=False,
    _stderr=None,
):
    """
        Source cmd.exe files

    Parameters
    ----------
    files
        paths to source files.
    login : -l, --login
        whether the sourced shell should be login
    envcmd : --envcmd
        command to print environment
    aliascmd : --aliascmd
        command to print aliases
    extra_args : --extra-args
        extra arguments needed to run the shell
    safe : -s, --safe
        whether the source shell should be run safely, and not raise any errors, even if they occur.
    postcmd : --postcmd
        command(s) to run after all other commands
    funcscmd : --funcscmd
        code to find locations of all native functions in the shell language.
    seterrprevcmd : --seterrprevcmd
        command(s) to set exit-on-error before any other commands.
    overwrite_aliases : --overwrite-aliases
        flag for whether or not sourced aliases should replace the current xonsh aliases.
    suppress_skip_message : --suppress-skip-message
        flag for whether or not skip messages should be suppressed.
    show : --show
        show the script output.
    dryrun : -d, --dry-run
        Will not actually source the file.
    """
    args = list(files)
    fpath = locate_binary(args[0])
    args[0] = fpath if fpath else args[0]
    if not os.path.isfile(args[0]):
        return (None, f"xonsh: error: File not found: {args[0]}\n", 1)
    prevcmd = "call "
    prevcmd += " ".join([argvquote(arg, force=True) for arg in args])
    prevcmd = escape_windows_cmd_string(prevcmd)
    with XSH.env.swap(PROMPT="$P$G"):
        return source_foreign_fn(
            shell="cmd",
            files_or_code=args,
            interactive=True,
            sourcer="call",
            envcmd="set",
            seterrpostcmd="if errorlevel 1 exit 1",
            use_tmpfile=True,
            prevcmd=prevcmd,
            #     from this function
            login=login,
            aliascmd=aliascmd,
            extra_args=extra_args,
            safe=safe,
            postcmd=postcmd,
            funcscmd=funcscmd,
            seterrprevcmd=seterrprevcmd,
            overwrite_aliases=overwrite_aliases,
            suppress_skip_message=suppress_skip_message,
            show=show,
            dryrun=dryrun,
        )


source_cmd = ArgParserAlias(func=source_cmd_fn, has_args=True, prog="source-cmd")


def xexec_fn(
    command: Annotated[list[str], Arg(nargs=argparse.REMAINDER)],
    login=False,
    clean=False,
    name="",
    _stdin=None,
):
    """exec (also aliased as xexec) uses the os.execvpe() function to
    replace the xonsh process with the specified program.

    This provides the functionality of the bash 'exec' builtin::

        >>> exec bash -l -i
        bash $

    Parameters
    ----------
    command
        program to launch along its arguments
    login : -l, --login
        the shell places a dash at the
        beginning of the zeroth argument passed to command to simulate login
        shell.
    clean : -c, --clean
        causes command to be executed with an empty environment.
    name : -a, --name
        the shell passes name as the zeroth argument
        to the executed command.

    Notes
    -----
    This command **is not** the same as the Python builtin function
    exec(). That function is for running Python code. This command,
    which shares the same name as the sh-lang statement, is for launching
    a command directly in the same process. In the event of a name conflict,
    please use the xexec command directly or dive into subprocess mode
    explicitly with ![exec command]. For more details, please see
    http://xon.sh/faq.html#exec.
    """
    if len(command) == 0:
        return (None, "xonsh: exec: no command specified\n", 1)

    cmd = command[0]
    if name:
        command[0] = name
    if login:
        command[0] = f"-{command[0]}"

    denv = {}
    if not clean:
        denv = XSH.env.detype()

        # decrement $SHLVL to mirror bash's behaviour
        if "SHLVL" in denv:
            old_shlvl = to_shlvl(denv["SHLVL"])
            denv["SHLVL"] = str(adjust_shlvl(old_shlvl, -1))

    try:
        os.execvpe(cmd, command, denv)
    except FileNotFoundError as e:
        return (
            None,
            f"xonsh: exec: file not found: {e.args[1]}: {command[0]}" "\n",
            1,
        )


xexec = ArgParserAlias(func=xexec_fn, has_args=True, prog="xexec")


@lazyobject
def xonfig():
    """Runs the xonsh configuration utility."""
    from xonsh.xonfig import xonfig_main  # lazy import

    return xonfig_main


@unthreadable
def trace(args, stdin=None, stdout=None, stderr=None, spec=None):
    """Runs the xonsh tracer utility."""
    from xonsh.tracer import tracermain  # lazy import

    try:
        return tracermain(args, stdin=stdin, stdout=stdout, stderr=stderr, spec=spec)
    except SystemExit:
        pass


def showcmd(args, stdin=None):
    """usage: showcmd [-h|--help|cmd args]

    Displays the command and arguments as a list of strings that xonsh would
    run in subprocess mode. This is useful for determining how xonsh evaluates
    your commands and arguments prior to running these commands.

    optional arguments:
      -h, --help            show this help message and exit

    Examples
    --------
      >>> showcmd echo $USER "can't" hear "the sea"
      ['echo', 'I', "can't", 'hear', 'the sea']
    """
    if len(args) == 0 or (len(args) == 1 and args[0] in {"-h", "--help"}):
        print(showcmd.__doc__.rstrip().replace("\n    ", "\n"))
    else:
        sys.displayhook(args)


def detect_xpip_alias():
    """
    Determines the correct invocation to get xonsh's pip
    """
    if not getattr(sys, "executable", None):
        return lambda args, stdin=None: (
            "",
            "Sorry, unable to run pip on your system (missing sys.executable)",
            1,
        )

    basecmd = [sys.executable, "-m", "pip"]
    try:
        if ON_WINDOWS:
            # XXX: Does windows have an installation mode that requires UAC?
            return basecmd
        elif IN_APPIMAGE:
            # In AppImage `sys.executable` is equal to path to xonsh.AppImage file and the real python executable is in $_
            return [
                XSH.env.get("_", "APPIMAGE_PYTHON_EXECUTABLE_NOT_FOUND"),
                "-m",
                "pip",
            ]
        elif not os.access(os.path.dirname(sys.executable), os.W_OK):
            return (
                sys.executable
                + " -m pip @(['install', '--user'] + $args[1:] if $args and $args[0] == 'install' else $args)"
            )
        else:
            return basecmd
    except Exception:
        # Something freaky happened, return something that'll probably work
        return basecmd


def make_default_aliases():
    """Creates a new default aliases dictionary."""
    default_aliases = {
        "cd": cd,
        "pushd": pushd,
        "popd": popd,
        "dirs": dirs,
        "jobs": jobs,
        "fg": fg,
        "bg": bg,
        "disown": disown,
        "EOF": xonsh_exit,
        "exit": xonsh_exit,
        "quit": xonsh_exit,
        "exec": xexec,
        "xexec": xexec,
        "source": source_alias,
        "source-zsh": SourceForeignAlias(
            func=functools.partial(source_foreign_fn, "zsh", sourcer="source"),
            has_args=True,
            prog="source-zsh",
        ),
        "source-bash": SourceForeignAlias(
            func=functools.partial(source_foreign_fn, "bash", sourcer="source"),
            has_args=True,
            prog="source-bash",
        ),
        "source-cmd": source_cmd,
        "source-foreign": source_foreign,
        "history": xhm.history_main,
        "trace": trace,
        "timeit": timeit_alias,
        "xonfig": xonfig,
        "scp-resume": ["rsync", "--partial", "-h", "--progress", "--rsh=ssh"],
        "showcmd": showcmd,
        "ipynb": ["jupyter", "notebook", "--no-browser"],
        "which": xxw.which,
        "xontrib": xontribs_main,
        "completer": xca.completer_alias,
        "xpip": detect_xpip_alias(),
        "xonsh-reset": xonsh_reset,
        "@thread": SpecAttrDecoratorAlias(
            {"threadable": True, "force_threadable": True},
            "Mark current command as threadable.",
        ),
        "@unthread": SpecAttrDecoratorAlias(
            {"threadable": False, "force_threadable": False},
            "Mark current command as unthreadable.",
        ),
    }
    if ON_WINDOWS:
        # Borrow builtin commands from cmd.exe.
        windows_cmd_aliases = {
            "cls",
            "copy",
            "del",
            "dir",
            "echo",
            "erase",
            "md",
            "mkdir",
            "mklink",
            "move",
            "rd",
            "ren",
            "rename",
            "rmdir",
            "time",
            "type",
            "vol",
        }
        for alias in windows_cmd_aliases:
            default_aliases[alias] = [os.getenv("COMSPEC"), "/c", alias]
        default_aliases["call"] = ["source-cmd"]
        default_aliases["source-bat"] = ["source-cmd"]
        default_aliases["clear"] = "cls"
        if ON_ANACONDA:
            # Add aliases specific to the Anaconda python distribution.
            default_aliases["activate"] = ["source-cmd", "activate.bat"]
            default_aliases["deactivate"] = ["source-cmd", "deactivate.bat"]
        if shutil.which("sudo", path=XSH.env.get_detyped("PATH")):
            # XSH.commands_cache is not available during setup
            import xonsh.platforms.winutils as winutils

            def sudo(args):
                if len(args) < 1:
                    print(
                        "You need to provide an executable to run as " "Administrator."
                    )
                    return
                cmd = args[0]
                if locate_binary(cmd):
                    return winutils.sudo(cmd, args[1:])
                elif cmd.lower() in windows_cmd_aliases:
                    args = ["/D", "/C", "CD", _get_cwd(), "&&"] + args
                    return winutils.sudo("cmd", args)
                else:
                    msg = 'Cannot find the path for executable "{0}".'
                    print(msg.format(cmd))

            default_aliases["sudo"] = sudo
    elif ON_DARWIN:
        default_aliases["ls"] = ["ls", "-G"]
    elif ON_FREEBSD or ON_DRAGONFLY:
        default_aliases["grep"] = ["grep", "--color=auto"]
        default_aliases["egrep"] = ["egrep", "--color=auto"]
        default_aliases["fgrep"] = ["fgrep", "--color=auto"]
        default_aliases["ls"] = ["ls", "-G"]
    elif ON_NETBSD:
        default_aliases["grep"] = ["grep", "--color=auto"]
        default_aliases["egrep"] = ["egrep", "--color=auto"]
        default_aliases["fgrep"] = ["fgrep", "--color=auto"]
    elif ON_OPENBSD:
        pass
    else:
        default_aliases["grep"] = ["grep", "--color=auto"]
        default_aliases["egrep"] = ["egrep", "--color=auto"]
        default_aliases["fgrep"] = ["fgrep", "--color=auto"]
        default_aliases["ls"] = ["ls", "--color=auto", "-v"]
    return default_aliases<|MERGE_RESOLUTION|>--- conflicted
+++ resolved
@@ -35,7 +35,7 @@
 )
 from xonsh.procs.executables import locate_file
 from xonsh.procs.jobs import bg, clean_jobs, disown, fg, jobs
-from xonsh.procs.specs import DecoratorAlias, SpecAttrDecoratorAlias
+from xonsh.procs.specs import SpecAttrModifierAlias, SpecModifierAlias
 from xonsh.timings import timeit_alias
 from xonsh.tools import (
     ALIAS_KWARG_NAMES,
@@ -151,30 +151,6 @@
 
         return wrapper
 
-<<<<<<< HEAD
-    def get(self, key, default=None, spec_decorators=None):
-        """Returns the (possibly modified) value. If the key is not present,
-        then `default` is returned.
-        If the value is callable, it is returned without modification. If it
-        is an iterable of strings it will be evaluated recursively to expand
-        other aliases, resulting in a new list or a "partially applied"
-        callable.
-        """
-        spec_decorators = spec_decorators if spec_decorators is not None else []
-        val = self._raw.get(key)
-        if val is None:
-            return default
-        elif isinstance(val, cabc.Iterable) or callable(val):
-            return self.eval_alias(
-                val, seen_tokens={key}, spec_decorators=spec_decorators
-            )
-        else:
-            msg = "alias of {!r} has an inappropriate type: {!r}"
-            raise TypeError(msg.format(key, val))
-
-    def eval_alias(
-        self, value, seen_tokens=frozenset(), acc_args=(), spec_decorators=None
-=======
     def return_command(self, f):
         """Decorator that switches alias from returning result to return in new command for execution."""
         f.return_what = "command"
@@ -186,7 +162,6 @@
         seen_tokens=frozenset(),
         acc_args=(),
         spec_modifiers=None,
->>>>>>> 87032f6d
     ):
         """
         "Evaluates" the alias ``value``, by recursively looking up the leftmost
@@ -198,7 +173,7 @@
         callable.  The resulting callable will be "partially applied" with
         ``["-al", "arg"]``.
         """
-        spec_decorators = spec_decorators if spec_decorators is not None else []
+        spec_modifiers = spec_modifiers if spec_modifiers is not None else []
         # Beware of mutability: default values for keyword args are evaluated
         # only once.
         if (
@@ -208,8 +183,8 @@
         ):
             i = 0
             for v in value:
-                if isinstance(mod := self._raw.get(str(v)), DecoratorAlias):
-                    spec_decorators.append(mod)
+                if isinstance(mod := self._raw.get(str(v)), SpecModifierAlias):
+                    spec_modifiers.append(mod)
                     i += 1
                 else:
                     break
@@ -245,7 +220,7 @@
                     self._raw[token],
                     seen_tokens,
                     acc_args,
-                    spec_decorators=spec_decorators,
+                    spec_modifiers=spec_modifiers,
                 )
 
     def get(
@@ -1082,11 +1057,11 @@
         "completer": xca.completer_alias,
         "xpip": detect_xpip_alias(),
         "xonsh-reset": xonsh_reset,
-        "@thread": SpecAttrDecoratorAlias(
+        "xthread": SpecAttrModifierAlias(
             {"threadable": True, "force_threadable": True},
             "Mark current command as threadable.",
         ),
-        "@unthread": SpecAttrDecoratorAlias(
+        "xunthread": SpecAttrModifierAlias(
             {"threadable": False, "force_threadable": False},
             "Mark current command as unthreadable.",
         ),
