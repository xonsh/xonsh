--- conflicted
+++ resolved
@@ -42,11 +42,7 @@
     be determined (timeout, not in a git repo, etc.) then this returns None.
     """
     branch = None
-<<<<<<< HEAD
-    timeout = builtins.__xonsh__.env.get('VC_BRANCH_TIMEOUT')
-=======
-    timeout = builtins.__xonsh_env__.get("VC_BRANCH_TIMEOUT")
->>>>>>> 7a6c3b8f
+    timeout = builtins.__xonsh__.env.get("VC_BRANCH_TIMEOUT")
     q = queue.Queue()
 
     t = threading.Thread(target=_get_git_branch, args=(q,))
@@ -60,11 +56,7 @@
 
 
 def _get_hg_root(q):
-<<<<<<< HEAD
-    _curpwd = builtins.__xonsh__.env['PWD']
-=======
-    _curpwd = builtins.__xonsh_env__["PWD"]
->>>>>>> 7a6c3b8f
+    _curpwd = builtins.__xonsh__.env["PWD"]
     while True:
         if not os.path.isdir(_curpwd):
             return False
@@ -82,13 +74,8 @@
     """Try to get the mercurial branch of the current directory,
     return None if not in a repo or subprocess.TimeoutExpired if timed out.
     """
-<<<<<<< HEAD
     env = builtins.__xonsh__.env
-    timeout = env['VC_BRANCH_TIMEOUT']
-=======
-    env = builtins.__xonsh_env__
     timeout = env["VC_BRANCH_TIMEOUT"]
->>>>>>> 7a6c3b8f
     q = queue.Queue()
     t = threading.Thread(target=_get_hg_root, args=(q,))
     t.start()
@@ -128,11 +115,7 @@
 
 def _first_branch_timeout_message():
     global _FIRST_BRANCH_TIMEOUT
-<<<<<<< HEAD
-    sbtm = builtins.__xonsh__.env['SUPPRESS_BRANCH_TIMEOUT_MESSAGE']
-=======
-    sbtm = builtins.__xonsh_env__["SUPPRESS_BRANCH_TIMEOUT_MESSAGE"]
->>>>>>> 7a6c3b8f
+    sbtm = builtins.__xonsh__.env["SUPPRESS_BRANCH_TIMEOUT_MESSAGE"]
     if not _FIRST_BRANCH_TIMEOUT or sbtm:
         return
     _FIRST_BRANCH_TIMEOUT = False
@@ -210,13 +193,8 @@
     """Computes whether or not the mercurial working directory is dirty or not.
     If this cannot be determined, None is returned.
     """
-<<<<<<< HEAD
     env = builtins.__xonsh__.env
-    cwd = env['PWD']
-=======
-    env = builtins.__xonsh_env__
     cwd = env["PWD"]
->>>>>>> 7a6c3b8f
     denv = env.detype()
     vcbt = env["VC_BRANCH_TIMEOUT"]
     # Override user configurations settings and aliases
@@ -245,13 +223,8 @@
     None. Currently supports git and hg.
     """
     dwd = None
-<<<<<<< HEAD
     cmds = builtins.__xonsh__.commands_cache
-    if cmds.lazy_locate_binary('git', ignore_alias=True):
-=======
-    cmds = builtins.__xonsh_commands_cache__
     if cmds.lazy_locate_binary("git", ignore_alias=True):
->>>>>>> 7a6c3b8f
         dwd = git_dirty_working_directory()
     if cmds.lazy_locate_binary("hg", ignore_alias=True) and dwd is None:
         dwd = hg_dirty_working_directory()
