--- conflicted
+++ resolved
@@ -63,13 +63,8 @@
     then __xonsh__.ctx is updated.
     """
     if ctx is None:
-<<<<<<< HEAD
         ctx = builtins.__xonsh__.ctx
-    if not hasattr(update_context, 'bad_imports'):
-=======
-        ctx = builtins.__xonsh_ctx__
     if not hasattr(update_context, "bad_imports"):
->>>>>>> 7a6c3b8f
         update_context.bad_imports = []
     modctx = xontrib_context(name)
     if modctx is None:
@@ -86,21 +81,12 @@
     return md
 
 
-<<<<<<< HEAD
-def _load(ns):
-    """load xontribs"""
-    ctx = builtins.__xonsh__.ctx
-    for name in ns.names:
-        if ns.verbose:
-            print('loading xontrib {0!r}'.format(name))
-=======
 def xontribs_load(names, verbose=False):
     """Load xontribs from a list of names"""
-    ctx = builtins.__xonsh_ctx__
+    ctx = builtins.__xonsh__.ctx
     for name in names:
         if verbose:
             print("loading xontrib {0!r}".format(name))
->>>>>>> 7a6c3b8f
         update_context(name, ctx=ctx)
     if update_context.bad_imports:
         prompt_xontrib_install(update_context.bad_imports)
