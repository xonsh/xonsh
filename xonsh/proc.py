--- conflicted
+++ resolved
@@ -1016,15 +1016,11 @@
         """
         if self.f is None:
             return
-<<<<<<< HEAD
         spec = self._wait_and_getattr('spec')
         last_in_pipeline = spec.last_in_pipeline
         if last_in_pipeline:
             capout = spec.captured_stdout
             caperr = spec.captured_stderr
-=======
-        last_in_pipeline = self._wait_and_getattr('last_in_pipeline')
->>>>>>> b8e4adba
         env = builtins.__xonsh_env__
         enc = env.get('XONSH_ENCODING')
         err = env.get('XONSH_ENCODING_ERRORS')
