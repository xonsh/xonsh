"""Tools for inspecting Python objects.

This file was forked from the IPython project:

* Copyright (c) 2008-2014, IPython Development Team
* Copyright (C) 2001-2007 Fernando Perez <fperez@colorado.edu>
* Copyright (c) 2001, Janko Hauser <jhauser@zscout.de>
* Copyright (c) 2001, Nathaniel Gray <n8gray@caltech.edu>
"""
from __future__ import print_function, unicode_literals

import os
import sys
import types
import inspect
import linecache
import io as stdlib_io

from xonsh import openpy
from xonsh.tools import cast_unicode, safe_hasattr, string_types, indent

if sys.version_info[0] > 2:
    ISPY3K = True
    from itertools import zip_longest
else:
    ISPY3K = False
    from itertools import izip_longest as zip_longest


# builtin docstrings to ignore
_func_call_docstring = types.FunctionType.__call__.__doc__
_object_init_docstring = object.__init__.__doc__
_builtin_type_docstrings = {
    t.__doc__
    for t in (types.ModuleType, types.MethodType, types.FunctionType)
}

_builtin_func_type = type(all)
_builtin_meth_type = type(
    str.upper)  # Bound methods have the same type as builtin functions

info_fields = [
    'type_name', 'base_class', 'string_form', 'namespace', 'length', 'file',
    'definition', 'docstring', 'source', 'init_definition', 'class_docstring',
    'init_docstring', 'call_def', 'call_docstring',
    # These won't be printed but will be used to determine how to
    # format the object
    'ismagic', 'isalias', 'isclass', 'argspec', 'found', 'name'
]


def object_info(**kw):
    """Make an object info dict with all fields present."""
    infodict = dict(zip_longest(info_fields, [None]))
    infodict.update(kw)
    return infodict


def get_encoding(obj):
    """Get encoding for python source file defining obj

    Returns None if obj is not defined in a sourcefile.
    """
    ofile = find_file(obj)
    # run contents of file through pager starting at line where the object
    # is defined, as long as the file isn't binary and is actually on the
    # filesystem.
    if ofile is None:
        return None
    elif ofile.endswith(('.so', '.dll', '.pyd')):
        return None
    elif not os.path.isfile(ofile):
        return None
    else:
        # Print only text files, not extension binaries.  Note that
        # getsourcelines returns lineno with 1-offset and page() uses
        # 0-offset, so we must adjust.
<<<<<<< HEAD
        with stdlib_io.open(ofile, 'rb') as buf:   # Tweaked to use io.open for Python 2
            encoding, _ = openpy.detect_encoding(buf.readline)
=======
        with stdlib_io.open(ofile, 'rb') as buffer:
            encoding, lines = openpy.detect_encoding(buffer.readline)
>>>>>>> b085ccd9
        return encoding


def getdoc(obj):
    """Stable wrapper around inspect.getdoc.

    This can't crash because of attribute problems.

    It also attempts to call a getdoc() method on the given object.  This
    allows objects which provide their docstrings via non-standard mechanisms
    (like Pyro proxies) to still be inspected by ipython's ? system."""
    # Allow objects to offer customized documentation via a getdoc method:
    try:
        ds = obj.getdoc()
    except Exception:  # pylint:disable=broad-except
        pass
    else:
        # if we get extra info, we add it to the normal docstring.
        if isinstance(ds, string_types):
            return inspect.cleandoc(ds)

    try:
        docstr = inspect.getdoc(obj)
        encoding = get_encoding(obj)
        return cast_unicode(docstr, encoding=encoding)
    except Exception:  # pylint:disable=broad-except
        # Harden against an inspect failure, which can occur with
        # SWIG-wrapped extensions.
        raise


def getsource(obj, is_binary=False):
    """Wrapper around inspect.getsource.

    This can be modified by other projects to provide customized source
    extraction.

    Inputs:

    - obj: an object whose source code we will attempt to extract.

    Optional inputs:

    - is_binary: whether the object is known to come from a binary source.
      This implementation will skip returning any output for binary objects,
      but custom extractors may know how to meaningfully process them."""

    if is_binary:
        return None
    else:
        # get source if obj was decorated with @decorator
        if hasattr(obj, "__wrapped__"):
            obj = obj.__wrapped__
        try:
            src = inspect.getsource(obj)
        except TypeError:
            if hasattr(obj, '__class__'):
                src = inspect.getsource(obj.__class__)
        encoding = get_encoding(obj)
        return cast_unicode(src, encoding=encoding)


def is_simple_callable(obj):
    """True if obj is a function ()"""
    return (inspect.isfunction(obj) or
            inspect.ismethod(obj) or
            isinstance(obj, _builtin_func_type) or
            isinstance(obj, _builtin_meth_type))


def getargspec(obj):
    """Wrapper around :func:`inspect.getfullargspec` on Python 3, and
    :func:inspect.getargspec` on Python 2.

    In addition to functions and methods, this can also handle objects with a
    ``__call__`` attribute.
    """
    if safe_hasattr(obj, '__call__') and not is_simple_callable(obj):
        obj = obj.__call__

    return inspect.getfullargspec(obj) if ISPY3K else inspect.getargspec(obj)


def format_argspec(argspec):
    """Format argspect, convenience wrapper around inspect's.

    This takes a dict instead of ordered arguments and calls
    inspect.format_argspec with the arguments in the necessary order.
    """
    return inspect.formatargspec(argspec['args'], argspec['varargs'],
                                 argspec['varkw'], argspec['defaults'])


def call_tip(oinfo, format_call=True):
    """Extract call tip data from an oinfo dict.

    Parameters
    ----------
    oinfo : dict

    format_call : bool, optional
      If True, the call line is formatted and returned as a string.  If not, a
      tuple of (name, argspec) is returned.

    Returns
    -------
    call_info : None, str or (str, dict) tuple.
      When format_call is True, the whole call information is formattted as a
      single string.  Otherwise, the object's name and its argspec dict are
      returned.  If no call information is available, None is returned.

    docstring : str or None
      The most relevant docstring for calling purposes is returned, if
      available.  The priority is: call docstring for callable instances, then
      constructor docstring for classes, then main object's docstring otherwise
      (regular functions).
    """
    # Get call definition
    argspec = oinfo.get('argspec')
    if argspec is None:
        call_line = None
    else:
        # Callable objects will have 'self' as their first argument, prune
        # it out if it's there for clarity (since users do *not* pass an
        # extra first argument explicitly).
        try:
            has_self = argspec['args'][0] == 'self'
        except (KeyError, IndexError):
            pass
        else:
            if has_self:
                argspec['args'] = argspec['args'][1:]

        call_line = oinfo['name'] + format_argspec(argspec)

    # Now get docstring.
    # The priority is: call docstring, constructor docstring, main one.
    doc = oinfo.get('call_docstring')
    if doc is None:
        doc = oinfo.get('init_docstring')
    if doc is None:
        doc = oinfo.get('docstring', '')

    return call_line, doc


def find_file(obj):
    """Find the absolute path to the file where an object was defined.

    This is essentially a robust wrapper around `inspect.getabsfile`.

    Returns None if no file can be found.

    Parameters
    ----------
    obj : any Python object

    Returns
    -------
    fname : str
      The absolute path to the file where the object was defined.
    """
    # get source if obj was decorated with @decorator
    if safe_hasattr(obj, '__wrapped__'):
        obj = obj.__wrapped__

    fname = None
    try:
        fname = inspect.getabsfile(obj)
    except TypeError:
        # For an instance, the file that matters is where its class was
        # declared.
        if hasattr(obj, '__class__'):
            try:
                fname = inspect.getabsfile(obj.__class__)
            except TypeError:
                # Can happen for builtins
                pass
    except:  # pylint:disable=bare-except
        pass
    return cast_unicode(fname)


def find_source_lines(obj):
    """Find the line number in a file where an object was defined.

    This is essentially a robust wrapper around `inspect.getsourcelines`.

    Returns None if no file can be found.

    Parameters
    ----------
    obj : any Python object

    Returns
    -------
    lineno : int
      The line number where the object definition starts.
    """
    # get source if obj was decorated with @decorator
    if safe_hasattr(obj, '__wrapped__'):
        obj = obj.__wrapped__

    try:
        try:
            lineno = inspect.getsourcelines(obj)[1]
        except TypeError:
            # For instances, try the class object like getsource() does
            if hasattr(obj, '__class__'):
                lineno = inspect.getsourcelines(obj.__class__)[1]
            else:
                lineno = None
    except:  # pylint:disable=bare-except
        return None

    return lineno


class Inspector(object):
    """Inspects objects."""

    def __init__(self, str_detail_level=0):
        self.str_detail_level = str_detail_level

    def _getdef(self, obj, oname=''):
        """Return the call signature for any callable object.

        If any exception is generated, None is returned instead and the
        exception is suppressed.
        """
        try:
            hdef = oname + inspect.formatargspec(*getargspec(obj))
            return cast_unicode(hdef)
        except:  # pylint:disable=bare-except
            return None

    def noinfo(self, msg, oname):
        """Generic message when no information is found."""
        print('No %s found' % msg, end=' ')
        if oname:
            print('for %s' % oname)
        else:
            print()

    def pdef(self, obj, oname=''):
        """Print the call signature for any callable object.

        If the object is a class, print the constructor information.
        """

        if not callable(obj):
            print('Object is not callable.')
            return

        header = ''

        if inspect.isclass(obj):
            header = self.__head('Class constructor information:\n')
            obj = obj.__init__
        elif (not ISPY3K) and type(obj) is types.InstanceType:
            obj = obj.__call__

        output = self._getdef(obj, oname)
        if output is None:
            self.noinfo('definition header', oname)
        else:
            print(header, output, end=' ', file=sys.stdout)

    def pdoc(self, obj, oname=''):
        """Print the docstring for any object.

        Optional

        -formatter: a function to run the docstring through for specially
        formatted docstrings.
        """

        head = self.__head  # For convenience
        lines = []
        ds = getdoc(obj)
        if ds:
            lines.append(head("Class docstring:"))
            lines.append(indent(ds))
        if inspect.isclass(obj) and hasattr(obj, '__init__'):
            init_ds = getdoc(obj.__init__)
            if init_ds is not None:
                lines.append(head("Init docstring:"))
                lines.append(indent(init_ds))
        elif hasattr(obj, '__call__'):
            call_ds = getdoc(obj.__call__)
            if call_ds:
                lines.append(head("Call docstring:"))
                lines.append(indent(call_ds))

        if not lines:
            self.noinfo('documentation', oname)
        else:
            print('\n'.join(lines))

    def psource(self, obj, oname=''):
        """Print the source code for an object."""
        # Flush the source cache because inspect can return out-of-date source
        linecache.checkcache()
        try:
            src = getsource(obj)
<<<<<<< HEAD
        except:  # pylint:disable=bare-except
            self.noinfo('source',oname)
=======
        except:
            self.noinfo('source', oname)
>>>>>>> b085ccd9
        else:
            print(src)

    def pfile(self, obj, oname=''):
        """Show the whole file where an object was defined."""
        lineno = find_source_lines(obj)
        if lineno is None:
            self.noinfo('file', oname)
            return

        ofile = find_file(obj)
        # run contents of file through pager starting at line where the object
        # is defined, as long as the file isn't binary and is actually on the
        # filesystem.
        if ofile.endswith(('.so', '.dll', '.pyd')):
            print('File %r is binary, not printing.' % ofile)
        elif not os.path.isfile(ofile):
            print('File %r does not exist, not printing.' % ofile)
        else:
            # Print only text files, not extension binaries.  Note that
            # getsourcelines returns lineno with 1-offset and page() uses
            # 0-offset, so we must adjust.
            o = openpy.read_py_file(ofile, skip_encoding_cookie=False)
            print(o, lineno - 1)

    def _format_fields(self, fields, title_width=0):
        """Formats a list of fields for display.

        Parameters
        ----------
        fields : list
          A list of 2-tuples: (field_title, field_content)
        title_width : int
          How many characters to pad titles to. Default to longest title.
        """
        out = []
        if title_width == 0:
            title_width = max(len(title) + 2 for title, _ in fields)
        for title, content in fields:
            if len(content.splitlines()) > 1:
                title = title + ":\n"
            else:
                title = (title + ":").ljust(title_width)
            out.append(cast_unicode(title) + cast_unicode(content))
        return "\n".join(out)

    # The fields to be displayed by pinfo: (fancy_name, key_in_info_dict)
    pinfo_fields1 = [("Type", "type_name")]

    pinfo_fields2 = [("String form", "string_form")]

    pinfo_fields3 = [("Length", "length"),
                     ("File", "file"),
                     ("Definition", "definition"), ]

    pinfo_fields_obj = [("Class docstring", "class_docstring"),
                        ("Init docstring", "init_docstring"),
                        ("Call def", "call_def"),
                        ("Call docstring", "call_docstring"), ]

    def pinfo(self, obj, oname='', info=None, detail_level=0):
        """Show detailed information about an object.

        Parameters
        ----------
        obj : object
        oname : str, optional
            name of the variable pointing to the object.
        info : dict, optional
            a structure with some information fields which may have been
            precomputed already.
        detail_level : int, optional
            if set to 1, more information is given.
        """
        info = self.info(obj,
                         oname=oname,
                         info=info,
                         detail_level=detail_level)
        displayfields = []

        def add_fields(fields):
            for title, key in fields:
                field = info[key]
                if field is not None:
                    displayfields.append((title, field.rstrip()))

        add_fields(self.pinfo_fields1)

        # Base class for old-style instances
        if ((not ISPY3K) and
           isinstance(obj, types.InstanceType) and
           info['base_class']):
                o = ("Base Class", info['base_class'].rstrip())
                displayfields.append(o)

        add_fields(self.pinfo_fields2)

        # Namespace
        if (info['namespace'] is not None and
           info['namespace'] != 'Interactive'):
                displayfields.append(("Namespace", info['namespace'].rstrip()))

        add_fields(self.pinfo_fields3)
        if info['isclass'] and info['init_definition']:
            displayfields.append(("Init definition",
                                  info['init_definition'].rstrip()))

        # Source or docstring, depending on detail level and whether
        # source found.
        if detail_level > 0 and info['source'] is not None:
            displayfields.append(("Source", cast_unicode(info['source'])))
        elif info['docstring'] is not None:
            displayfields.append(("Docstring", info["docstring"]))

        # Constructor info for classes
        if info['isclass']:
            if info['init_docstring'] is not None:
                displayfields.append(("Init docstring",
                                      info['init_docstring']))

        # Info for objects:
        else:
            add_fields(self.pinfo_fields_obj)

        # Finally send to printer/pager:
        if displayfields:
            print(self._format_fields(displayfields))

    def info(self, obj, oname='', info=None, detail_level=0):
        """Compute a dict with detailed information about an object.

        Optional arguments:

        - oname: name of the variable pointing to the object.

        - info: a structure with some information fields which may have been
          precomputed already.

        - detail_level: if set to 1, more information is given.
        """
        obj_type = type(obj)
        if info is None:
            ismagic = 0
            isalias = 0
            ospace = ''
        else:
            ismagic = info.ismagic
            isalias = info.isalias
            ospace = info.namespace
        # Get docstring, special-casing aliases:
        if isalias:
            if not callable(obj):
                if len(obj)  >= 2 and isinstance(obj[1], string_types):
                    ds = "Alias to the system command:\n  {0}".format(obj[1])
                else:  # pylint:disable=bare-except
                    ds = "Alias: " + str(obj)
            else:
                ds = "Alias to " + str(obj)
                if obj.__doc__:
                    ds += "\nDocstring:\n" + obj.__doc__
        else:
            ds = getdoc(obj)
            if ds is None:
                ds = '<no docstring>'

        # store output in a dict, we initialize it here and fill it as we go
        out = dict(name=oname, found=True, isalias=isalias, ismagic=ismagic)

        string_max = 200  # max size of strings to show (snipped if longer)
<<<<<<< HEAD
        shalf = int((string_max -5)/2)
=======
        shalf = int((string_max - 5) / 2)
>>>>>>> b085ccd9

        if ismagic:
            obj_type_name = 'Magic function'
        elif isalias:
            obj_type_name = 'System alias'
        else:
            obj_type_name = obj_type.__name__
        out['type_name'] = obj_type_name

        try:
            bclass = obj.__class__
            out['base_class'] = str(bclass)
<<<<<<< HEAD
        except:  # pylint:disable=bare-except
=======
        except:
>>>>>>> b085ccd9
            pass

        # String form, but snip if too long in ? form (full in ??)
        if detail_level >= self.str_detail_level:
            try:
                ostr = str(obj)
                str_head = 'string_form'
                if not detail_level and len(ostr) > string_max:
                    ostr = ostr[:shalf] + ' <...> ' + ostr[-shalf:]
                    ostr = ("\n" + " " * len(str_head.expandtabs())).\
                           join(q.strip() for q in ostr.split("\n"))
                out[str_head] = ostr
            except:  # pylint:disable=bare-except
                pass

        if ospace:
            out['namespace'] = ospace

        # Length (for strings and lists)
        try:
            out['length'] = str(len(obj))
<<<<<<< HEAD
        except:  # pylint:disable=bare-except
=======
        except:
>>>>>>> b085ccd9
            pass

        # Filename where object was defined
        binary_file = False
        fname = find_file(obj)
        if fname is None:
            # if anything goes wrong, we don't want to show source, so it's as
            # if the file was binary
            binary_file = True
        else:
            if fname.endswith(('.so', '.dll', '.pyd')):
                binary_file = True
            elif fname.endswith('<string>'):
                fname = ('Dynamically generated function. '
                         'No source code available.')
            out['file'] = fname

        # Docstrings only in detail 0 mode, since source contains them (we
        # avoid repetitions).  If source fails, we add them back, see below.
        if ds and detail_level == 0:
            out['docstring'] = ds

        # Original source code for any callable
        if detail_level:
            # Flush the source cache because inspect can return out-of-date
            # source
            linecache.checkcache()
            source = None
            try:
                try:
                    source = getsource(obj, binary_file)
                except TypeError:
                    if hasattr(obj, '__class__'):
                        source = getsource(obj.__class__, binary_file)
                if source is not None:
                    out['source'] = source.rstrip()
            except Exception:  # pylint:disable=broad-except
                pass

            if ds and source is None:
                out['docstring'] = ds

        # Constructor docstring for classes
        if inspect.isclass(obj):
            out['isclass'] = True
            # reconstruct the function definition and print it:
            try:
                obj_init = obj.__init__
            except AttributeError:
                init_def = init_ds = None
            else:
                init_def = self._getdef(obj_init, oname)
                init_ds = getdoc(obj_init)
                # Skip Python's auto-generated docstrings
                if init_ds == _object_init_docstring:
                    init_ds = None

            if init_def or init_ds:
                if init_def:
                    out['init_definition'] = init_def
                if init_ds:
                    out['init_docstring'] = init_ds

        # and class docstring for instances:
        else:
            # reconstruct the function definition and print it:
            defln = self._getdef(obj, oname)
            if defln:
                out['definition'] = defln

            # First, check whether the instance docstring is identical to the
            # class one, and print it separately if they don't coincide.  In
            # most cases they will, but it's nice to print all the info for
            # objects which use instance-customized docstrings.
            if ds:
                try:
<<<<<<< HEAD
                    cls = getattr(obj,'__class__')
                except:  # pylint:disable=bare-except
=======
                    cls = getattr(obj, '__class__')
                except:
>>>>>>> b085ccd9
                    class_ds = None
                else:
                    class_ds = getdoc(cls)
                # Skip Python's auto-generated docstrings
                if class_ds in _builtin_type_docstrings:
                    class_ds = None
                if class_ds and ds != class_ds:
                    out['class_docstring'] = class_ds

            # Next, try to show constructor docstrings
            try:
                init_ds = getdoc(obj.__init__)
                # Skip Python's auto-generated docstrings
                if init_ds == _object_init_docstring:
                    init_ds = None
            except AttributeError:
                init_ds = None
            if init_ds:
                out['init_docstring'] = init_ds

            # Call form docstring for callable instances
            if safe_hasattr(obj, '__call__') and not is_simple_callable(obj):
                call_def = self._getdef(obj.__call__, oname)
                if call_def:
                    call_def = call_def
                    # it may never be the case that call def and definition
                    # differ, but don't include the same signature twice
                    if call_def != out.get('definition'):
                        out['call_def'] = call_def
                call_ds = getdoc(obj.__call__)
                # Skip Python's auto-generated docstrings
                if call_ds == _func_call_docstring:
                    call_ds = None
                if call_ds:
                    out['call_docstring'] = call_ds

        # Compute the object's argspec as a callable.  The key is to decide
        # whether to pull it from the object itself, from its __init__ or
        # from its __call__ method.

        if inspect.isclass(obj):
            # Old-style classes need not have an __init__
            callable_obj = getattr(obj, "__init__", None)
        elif callable(obj):
            callable_obj = obj
        else:
            callable_obj = None

        if callable_obj:
            try:
                argspec = getargspec(callable_obj)
            except (TypeError, AttributeError):
                # For extensions/builtins we can't retrieve the argspec
                pass
            else:
                # named tuples' _asdict() method returns an OrderedDict, but we
                # we want a normal
                out['argspec'] = argspec_dict = dict(argspec._asdict())
                # We called this varkw before argspec became a named tuple.
                # With getfullargspec it's also called varkw.
                if 'varkw' not in argspec_dict:
                    argspec_dict['varkw'] = argspec_dict.pop('keywords')

        return object_info(**out)<|MERGE_RESOLUTION|>--- conflicted
+++ resolved
@@ -75,13 +75,8 @@
         # Print only text files, not extension binaries.  Note that
         # getsourcelines returns lineno with 1-offset and page() uses
         # 0-offset, so we must adjust.
-<<<<<<< HEAD
-        with stdlib_io.open(ofile, 'rb') as buf:   # Tweaked to use io.open for Python 2
+        with stdlib_io.open(ofile, 'rb') as buf:  # Tweaked to use io.open for Python 2
             encoding, _ = openpy.detect_encoding(buf.readline)
-=======
-        with stdlib_io.open(ofile, 'rb') as buffer:
-            encoding, lines = openpy.detect_encoding(buffer.readline)
->>>>>>> b085ccd9
         return encoding
 
 
@@ -387,13 +382,8 @@
         linecache.checkcache()
         try:
             src = getsource(obj)
-<<<<<<< HEAD
         except:  # pylint:disable=bare-except
-            self.noinfo('source',oname)
-=======
-        except:
             self.noinfo('source', oname)
->>>>>>> b085ccd9
         else:
             print(src)
 
@@ -563,11 +553,7 @@
         out = dict(name=oname, found=True, isalias=isalias, ismagic=ismagic)
 
         string_max = 200  # max size of strings to show (snipped if longer)
-<<<<<<< HEAD
-        shalf = int((string_max -5)/2)
-=======
         shalf = int((string_max - 5) / 2)
->>>>>>> b085ccd9
 
         if ismagic:
             obj_type_name = 'Magic function'
@@ -580,11 +566,7 @@
         try:
             bclass = obj.__class__
             out['base_class'] = str(bclass)
-<<<<<<< HEAD
         except:  # pylint:disable=bare-except
-=======
-        except:
->>>>>>> b085ccd9
             pass
 
         # String form, but snip if too long in ? form (full in ??)
@@ -606,11 +588,7 @@
         # Length (for strings and lists)
         try:
             out['length'] = str(len(obj))
-<<<<<<< HEAD
         except:  # pylint:disable=bare-except
-=======
-        except:
->>>>>>> b085ccd9
             pass
 
         # Filename where object was defined
@@ -687,13 +665,8 @@
             # objects which use instance-customized docstrings.
             if ds:
                 try:
-<<<<<<< HEAD
-                    cls = getattr(obj,'__class__')
+                    cls = getattr(obj, '__class__')
                 except:  # pylint:disable=bare-except
-=======
-                    cls = getattr(obj, '__class__')
-                except:
->>>>>>> b085ccd9
                     class_ds = None
                 else:
                     class_ds = getdoc(cls)
