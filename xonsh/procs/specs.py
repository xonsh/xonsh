--- conflicted
+++ resolved
@@ -277,10 +277,10 @@
     signal.signal(signal.SIGTSTP, default_signal_pauser)
 
 
-class DecoratorAlias:
-    """Decorator alias base class."""
-
-    descr = "DecoratorAlias base."
+class SpecModifierAlias:
+    """Spec modifier base class."""
+
+    descr = "Spec modifier base class."
 
     def __call__(
         self,
@@ -294,24 +294,24 @@
     ):
         print(self.descr, file=stdout)
 
-    def decorate_spec(self, spec):
-        """Modify spec immediately after decorator added."""
+    def on_modifer_added(self, spec):
+        """Modify spec immediately after modifier added."""
         pass
 
-    def decorate_spec_pre_run(self, pipeline, spec, spec_num):
+    def on_pre_run(self, pipeline, spec, spec_num):
         """Modify spec before run."""
         pass
 
 
-class SpecAttrDecoratorAlias(DecoratorAlias):
-    """Decorator Alias for spec attributes."""
+class SpecAttrModifierAlias(SpecModifierAlias):
+    """Modifier for spec attributes."""
 
     def __init__(self, set_attributes: dict, descr=""):
         self.set_attributes = set_attributes
         self.descr = descr
         super().__init__()
 
-    def decorate_spec(self, spec):
+    def on_modifer_added(self, spec):
         for a, v in self.set_attributes.items():
             setattr(spec, a, v)
 
@@ -419,7 +419,7 @@
         self.captured_stdout = None
         self.captured_stderr = None
         self.stack = None
-        self.decorators = []  # List of DecoratorAlias objects that applied to spec.
+        self.spec_modifiers = []  # List of SpecModifierAlias objects that applied to spec.
         self.output_format = XSH.env.get("XONSH_SUBPROC_OUTPUT_FORMAT", "stream_lines")
         self.raise_subproc_error = None  # Spec-based $RAISE_SUBPROC_ERROR.
 
@@ -642,7 +642,7 @@
         # modifications that do not alter cmds may come before creating instance
         spec = kls(cmd, cls=cls, **kwargs)
         # modifications that alter cmds must come after creating instance
-        spec.resolve_decorators()  # keep this first
+        spec.resolve_spec_modifiers()  # keep this first
         spec.resolve_args_list()
         spec.resolve_redirects()
         spec.resolve_alias()
@@ -653,19 +653,21 @@
         spec.resolve_stack()
         return spec
 
-    def add_decorator(self, mod: DecoratorAlias):
-        """Add decorator to the specification."""
-        mod.decorate_spec(self)
-        self.decorators.append(mod)
-
-    def resolve_decorators(self):
-        """Apply decorators."""
+    def add_spec_modifier(self, mod: SpecModifierAlias):
+        """Add spec modifier to the specification."""
+        mod.on_modifer_added(self)
+        self.spec_modifiers.append(mod)
+
+    def resolve_spec_modifiers(self):
+        """Apply spec modifier."""
         if (ln := len(self.cmd)) == 1:
             return
         for i in range(ln):
             c = self.cmd[i]
-            if c in XSH.aliases and isinstance(mod := XSH.aliases[c], DecoratorAlias):
-                self.add_decorator(mod)
+            if c in XSH.aliases and isinstance(
+                mod := XSH.aliases[c], SpecModifierAlias
+            ):
+                self.add_spec_modifier(mod)
             else:
                 break
         self.cmd = self.cmd[i:]
@@ -705,10 +707,6 @@
     def resolve_alias(self):
         """Resolving alias and setting up command."""
         cmd0 = self.cmd[0]
-<<<<<<< HEAD
-        decorators = []
-=======
->>>>>>> 87032f6d
         if cmd0 in self.alias_stack:
             # Disabling the alias resolving to prevent infinite loop in call stack
             # and further using binary_loc to resolve the alias name.
@@ -725,15 +723,6 @@
                 if alias is not None:
                     alias = alias + self.cmd[1:]
             else:
-<<<<<<< HEAD
-                alias = XSH.aliases.get(cmd0, None, spec_decorators=decorators)
-            if alias is not None:
-                self.alias_name = cmd0
-        self.alias = alias
-        if decorators:
-            for mod in decorators:
-                self.add_decorator(mod)
-=======
                 alias = XSH.aliases.get(
                     self.cmd,
                     None,
@@ -752,7 +741,6 @@
             if found_spec_modifiers:
                 for mod in found_spec_modifiers:
                     self.add_spec_modifier(mod)
->>>>>>> 87032f6d
 
     def resolve_binary_loc(self):
         """Sets the binary location"""
