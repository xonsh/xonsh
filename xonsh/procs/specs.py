--- conflicted
+++ resolved
@@ -460,17 +460,12 @@
     def _run_binary(self, kwargs):
         bufsize = 1
         try:
-<<<<<<< HEAD
-            bufsize = 1
             if xp.ON_WINDOWS:
                 # launch process using full paths (https://bugs.python.org/issue8557)
                 cmd = [self.binary_loc] + self.cmd[1:]
             else:
                 cmd = self.cmd
             p = self.cls(cmd, bufsize=bufsize, **kwargs)
-=======
-            p = self.cls(self.cmd, bufsize=bufsize, **kwargs)
->>>>>>> 38295a1d
         except PermissionError:
             e = "xonsh: subprocess mode: permission denied: {0}"
             raise xt.XonshError(e.format(self.cmd[0]))
