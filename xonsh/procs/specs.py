--- conflicted
+++ resolved
@@ -12,15 +12,11 @@
 import subprocess
 import sys
 
-<<<<<<< HEAD
-import xonsh.jobs as xj
-=======
 import xonsh.environ as xenv
->>>>>>> 4913edca
+import xonsh.procs.jobs as xj
 import xonsh.lazyasd as xl
 import xonsh.lazyimps as xli
 import xonsh.platform as xp
-import xonsh.procs.jobs as xj
 import xonsh.tools as xt
 from xonsh.built_ins import XSH
 from xonsh.procs.executables import locate_executable
