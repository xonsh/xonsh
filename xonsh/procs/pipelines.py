--- conflicted
+++ resolved
@@ -283,20 +283,10 @@
                     lines = b.splitlines(keepends=True)
                     yield from lines
                     self.end(tee_output=False)
-<<<<<<< HEAD
-                elif self.captured == "stdout":
-                    if stdout:
-                        b = stdout.read()
-                        s = self._decode_uninew(b, universal_newlines=True)
-                        self.lines = s.splitlines(keepends=True)
-                    else:
-                        self.lines = []
-=======
                 elif self.captured == "stdout" and stdout is not None:
                     b = stdout.read()
                     s = self._decode_uninew(b, universal_newlines=True)
                     self.lines = s.splitlines(keepends=True)
->>>>>>> a1846d05
             return
         # get the correct stderr
         stderr = proc.stderr
