# -*- coding: utf-8 -*-
"""Misc. xonsh tools.

The following implementations were forked from the IPython project:

* Copyright (c) 2008-2014, IPython Development Team
* Copyright (C) 2001-2007 Fernando Perez <fperez@colorado.edu>
* Copyright (c) 2001, Janko Hauser <jhauser@zscout.de>
* Copyright (c) 2001, Nathaniel Gray <n8gray@caltech.edu>

Implementations:

* decode()
* encode()
* cast_unicode()
* safe_hasattr()
* indent()

"""
import ctypes
import os
import re
import sys
import builtins
import platform
import traceback
import threading
import subprocess
from contextlib import contextmanager
from collections import OrderedDict, Sequence
from warnings import warn

if sys.version_info[0] >= 3:
    string_types = (str, bytes)
    unicode_type = str
else:
    string_types = (str, unicode)
    unicode_type = unicode

DEFAULT_ENCODING = sys.getdefaultencoding()

ON_WINDOWS = (platform.system() == 'Windows')
ON_MAC = (platform.system() == 'Darwin')
ON_LINUX = (platform.system() == 'Linux')
ON_ARCH = (platform.linux_distribution()[0] == 'arch')
ON_POSIX = (os.name == 'posix')
IS_ROOT = ctypes.windll.shell32.IsUserAnAdmin() != 0 if ON_WINDOWS else os.getuid() == 0

VER_3_4 = (3, 4)
VER_3_5 = (3, 5)
VER_MAJOR_MINOR = sys.version_info[:2]
V_MAJOR_MINOR = 'v{0}{1}'.format(*sys.version_info[:2])

def docstring_by_version(**kwargs):
    """Sets a docstring by the python version."""
    doc = kwargs.get(V_MAJOR_MINOR, None)
    if V_MAJOR_MINOR is None:
        raise RuntimeError('unrecognized version ' + V_MAJOR_MINOR)
    def dec(f):
        f.__doc__ = doc
        return f
    return dec


class XonshError(Exception):
    pass


def subproc_toks(line, mincol=-1, maxcol=None, lexer=None, returnline=False):
    """Excapsulates tokens in a source code line in a uncaptured
    subprocess $[] starting at a minimum column. If there are no tokens
    (ie in a comment line) this returns None.
    """
    if lexer is None:
        lexer = builtins.__xonsh_execer__.parser.lexer
    if maxcol is None:
        maxcol = len(line) + 1
    lexer.reset()
    lexer.input(line)
    toks = []
    end_offset = 0
    for tok in lexer:
        pos = tok.lexpos
        if tok.type != 'SEMI' and pos >= maxcol:
            break
        if len(toks) == 0 and tok.type in ('WS', 'INDENT'):
            continue  # handle indentation
        elif len(toks) > 0 and toks[-1].type == 'SEMI':
            if pos < maxcol and tok.type not in ('NEWLINE', 'DEDENT', 'WS'):
                toks.clear()
            else:
                break
        if pos < mincol:
            continue
        toks.append(tok)
        if tok.type == 'NEWLINE':
            break
        elif tok.type == 'DEDENT':
            # fake a newline when dedenting without a newline
            tok.type = 'NEWLINE'
            tok.value = '\n'
            tok.lineno -= 1
            tok.lexpos = len(line)
            break
    else:
        if len(toks) == 0:
            return  # handle comment lines
        if toks[-1].type == 'SEMI':
            toks.pop()
        tok = toks[-1]
        pos = tok.lexpos
        if isinstance(tok.value, string_types):
            end_offset = len(tok.value)
        else:
            el = line[pos:].split('#')[0].rstrip()
            end_offset = len(el)
    if len(toks) == 0:
        return  # handle comment lines
    beg, end = toks[0].lexpos, (toks[-1].lexpos + end_offset)
    rtn = '$[' + line[beg:end] + ']'
    if returnline:
        rtn = line[:beg] + rtn + line[end:]
    return rtn


def subexpr_from_unbalanced(expr, ltok, rtok):
    """Attempts to pull out a valid subexpression for unbalanced grouping,
    based on opening tokens, eg. '(', and closing tokens, eg. ')'.  This
    does not do full tokenization, but should be good enough for tab
    completion.
    """
    lcnt = expr.count(ltok)
    if lcnt == 0:
        return expr
    rcnt = expr.count(rtok)
    if lcnt == rcnt:
        return expr
    subexpr = expr.rsplit(ltok, 1)[-1]
    subexpr = subexpr.rsplit(',', 1)[-1]
    subexpr = subexpr.rsplit(':', 1)[-1]
    return subexpr


def decode(s, encoding=None):
    encoding = encoding or DEFAULT_ENCODING
    return s.decode(encoding, "replace")


def encode(u, encoding=None):
    encoding = encoding or DEFAULT_ENCODING
    return u.encode(encoding, "replace")


def cast_unicode(s, encoding=None):
    if isinstance(s, bytes):
        return decode(s, encoding)
    return s


def safe_hasattr(obj, attr):
    """In recent versions of Python, hasattr() only catches AttributeError.
    This catches all errors.
    """
    try:
        getattr(obj, attr)
        return True
    except Exception:  # pylint:disable=bare-except
        return False


def indent(instr, nspaces=4, ntabs=0, flatten=False):
    """Indent a string a given number of spaces or tabstops.

    indent(str,nspaces=4,ntabs=0) -> indent str by ntabs+nspaces.

    Parameters
    ----------
    instr : basestring
        The string to be indented.
    nspaces : int (default: 4)
        The number of spaces to be indented.
    ntabs : int (default: 0)
        The number of tabs to be indented.
    flatten : bool (default: False)
        Whether to scrub existing indentation.  If True, all lines will be
        aligned to the same indentation.  If False, existing indentation will
        be strictly increased.

    Returns
    -------
    outstr : string indented by ntabs and nspaces.

    """
    if instr is None:
        return
    ind = '\t' * ntabs + ' ' * nspaces
    if flatten:
        pat = re.compile(r'^\s*', re.MULTILINE)
    else:
        pat = re.compile(r'^', re.MULTILINE)
    outstr = re.sub(pat, ind, instr)
    if outstr.endswith(os.linesep + ind):
        return outstr[:-len(ind)]
    else:
        return outstr


TERM_COLORS = {
    # Reset
    'NO_COLOR': '\001\033[0m\002',  # Text Reset
    # Regular Colors
    'BLACK': '\001\033[0;30m\002',  # BLACK
    'RED': '\001\033[0;31m\002',  # RED
    'GREEN': '\001\033[0;32m\002',  # GREEN
    'YELLOW': '\001\033[0;33m\002',  # YELLOW
    'BLUE': '\001\033[0;34m\002',  # BLUE
    'PURPLE': '\001\033[0;35m\002',  # PURPLE
    'CYAN': '\001\033[0;36m\002',  # CYAN
    'WHITE': '\001\033[0;37m\002',  # WHITE
    # Bold
    'BOLD_BLACK': '\001\033[1;30m\002',  # BLACK
    'BOLD_RED': '\001\033[1;31m\002',  # RED
    'BOLD_GREEN': '\001\033[1;32m\002',  # GREEN
    'BOLD_YELLOW': '\001\033[1;33m\002',  # YELLOW
    'BOLD_BLUE': '\001\033[1;34m\002',  # BLUE
    'BOLD_PURPLE': '\001\033[1;35m\002',  # PURPLE
    'BOLD_CYAN': '\001\033[1;36m\002',  # CYAN
    'BOLD_WHITE': '\001\033[1;37m\002',  # WHITE
    # Underline
    'UNDERLINE_BLACK': '\001\033[4;30m\002',  # BLACK
    'UNDERLINE_RED': '\001\033[4;31m\002',  # RED
    'UNDERLINE_GREEN': '\001\033[4;32m\002',  # GREEN
    'UNDERLINE_YELLOW': '\001\033[4;33m\002',  # YELLOW
    'UNDERLINE_BLUE': '\001\033[4;34m\002',  # BLUE
    'UNDERLINE_PURPLE': '\001\033[4;35m\002',  # PURPLE
    'UNDERLINE_CYAN': '\001\033[4;36m\002',  # CYAN
    'UNDERLINE_WHITE': '\001\033[4;37m\002',  # WHITE
    # Background
    'BACKGROUND_BLACK': '\001\033[40m\002',  # BLACK
    'BACKGROUND_RED': '\001\033[41m\002',  # RED
    'BACKGROUND_GREEN': '\001\033[42m\002',  # GREEN
    'BACKGROUND_YELLOW': '\001\033[43m\002',  # YELLOW
    'BACKGROUND_BLUE': '\001\033[44m\002',  # BLUE
    'BACKGROUND_PURPLE': '\001\033[45m\002',  # PURPLE
    'BACKGROUND_CYAN': '\001\033[46m\002',  # CYAN
    'BACKGROUND_WHITE': '\001\033[47m\002',  # WHITE
    # High Intensity
    'INTENSE_BLACK': '\001\033[0;90m\002',  # BLACK
    'INTENSE_RED': '\001\033[0;91m\002',  # RED
    'INTENSE_GREEN': '\001\033[0;92m\002',  # GREEN
    'INTENSE_YELLOW': '\001\033[0;93m\002',  # YELLOW
    'INTENSE_BLUE': '\001\033[0;94m\002',  # BLUE
    'INTENSE_PURPLE': '\001\033[0;95m\002',  # PURPLE
    'INTENSE_CYAN': '\001\033[0;96m\002',  # CYAN
    'INTENSE_WHITE': '\001\033[0;97m\002',  # WHITE
    # Bold High Intensity
    'BOLD_INTENSE_BLACK': '\001\033[1;90m\002',  # BLACK
    'BOLD_INTENSE_RED': '\001\033[1;91m\002',  # RED
    'BOLD_INTENSE_GREEN': '\001\033[1;92m\002',  # GREEN
    'BOLD_INTENSE_YELLOW': '\001\033[1;93m\002',  # YELLOW
    'BOLD_INTENSE_BLUE': '\001\033[1;94m\002',  # BLUE
    'BOLD_INTENSE_PURPLE': '\001\033[1;95m\002',  # PURPLE
    'BOLD_INTENSE_CYAN': '\001\033[1;96m\002',  # CYAN
    'BOLD_INTENSE_WHITE': '\001\033[1;97m\002',  # WHITE
    # High Intensity backgrounds
    'BACKGROUND_INTENSE_BLACK': '\001\033[0;100m\002',  # BLACK
    'BACKGROUND_INTENSE_RED': '\001\033[0;101m\002',  # RED
    'BACKGROUND_INTENSE_GREEN': '\001\033[0;102m\002',  # GREEN
    'BACKGROUND_INTENSE_YELLOW': '\001\033[0;103m\002',  # YELLOW
    'BACKGROUND_INTENSE_BLUE': '\001\033[0;104m\002',  # BLUE
    'BACKGROUND_INTENSE_PURPLE': '\001\033[0;105m\002',  # PURPLE
    'BACKGROUND_INTENSE_CYAN': '\001\033[0;106m\002',  # CYAN
    'BACKGROUND_INTENSE_WHITE': '\001\033[0;107m\002',  # WHITE
}


def fallback(cond, backup):
    """Decorator for returning the object if cond is true and a backup if cond is false.
    """
    def dec(obj):
        return obj if cond else backup
    return dec


# The following redirect classes were taken directly from Python 3.5's source
# code (from the contextlib module). This can be removed when 3.5 is released,
# although redirect_stdout exists in 3.4, redirect_stderr does not.
# See the Python software license: https://docs.python.org/3/license.html
# Copyright (c) Python Software Foundation. All rights reserved.
class _RedirectStream:

    _stream = None

    def __init__(self, new_target):
        self._new_target = new_target
        # We use a list of old targets to make this CM re-entrant
        self._old_targets = []

    def __enter__(self):
        self._old_targets.append(getattr(sys, self._stream))
        setattr(sys, self._stream, self._new_target)
        return self._new_target

    def __exit__(self, exctype, excinst, exctb):
        setattr(sys, self._stream, self._old_targets.pop())


class redirect_stdout(_RedirectStream):
    """Context manager for temporarily redirecting stdout to another file::

        # How to send help() to stderr
        with redirect_stdout(sys.stderr):
            help(dir)

        # How to write help() to a file
        with open('help.txt', 'w') as f:
            with redirect_stdout(f):
                help(pow)

    Mostly for backwards compatibility.
    """
    _stream = "stdout"


class redirect_stderr(_RedirectStream):
    """Context manager for temporarily redirecting stderr to another file."""
    _stream = "stderr"


def command_not_found(cmd):
    """Uses the debian/ubuntu command-not-found utility to suggest packages for a
    command that cannot currently be found.
    """
    if not ON_LINUX:
        return ''
    elif not os.path.isfile('/usr/lib/command-not-found'):
        # utility is not on PATH
        return ''
    c = '/usr/lib/command-not-found {0}; exit 0'
    s = subprocess.check_output(c.format(cmd), universal_newlines=True,
                                stderr=subprocess.STDOUT, shell=True)
    s = '\n'.join(s.splitlines()[:-1]).strip()
    return s


def suggest_commands(cmd, env, aliases):
    """Suggests alternative commands given an environment and aliases."""
    suggest_cmds = env.get('SUGGEST_COMMANDS')
    if not suggest_cmds:
        return
    thresh = env.get('SUGGEST_THRESHOLD')
    max_sugg = env.get('SUGGEST_MAX_NUM')
    if max_sugg < 0:
        max_sugg = float('inf')

    cmd = cmd.lower()
    suggested = {}
    for a in builtins.aliases:
        if a not in suggested:
            if levenshtein(a.lower(), cmd, thresh) < thresh:
                suggested[a] = 'Alias'

    for d in filter(os.path.isdir, env.get('PATH')):
        for f in os.listdir(d):
            if f not in suggested:
                if levenshtein(f.lower(), cmd, thresh) < thresh:
                    fname = os.path.join(d, f)
                    suggested[f] = 'Command ({0})'.format(fname)
    suggested = OrderedDict(
        sorted(suggested.items(),
               key=lambda x: suggestion_sort_helper(x[0].lower(), cmd)))
    num = min(len(suggested), max_sugg)

    if num == 0:
        rtn = command_not_found(cmd)
    else:
        oneof = '' if num == 1 else 'one of '
        tips = 'Did you mean {}the following?'.format(oneof)
        items = list(suggested.popitem(False) for _ in range(num))
        length = max(len(key) for key, _ in items) + 2
        alternatives = '\n'.join('    {: <{}} {}'.format(key + ":", length, val)
                                 for key, val in items)
        rtn = '{}\n{}'.format(tips, alternatives)
        c = command_not_found(cmd)
        rtn += ('\n\n' + c) if len(c) > 0 else ''
    return rtn


def print_exception():
    """Print exceptions with/without traceback."""
    if 'XONSH_SHOW_TRACEBACK' not in builtins.__xonsh_env__:
        sys.stderr.write('xonsh: For full traceback set: '
                         '$XONSH_SHOW_TRACEBACK = True\n')
    if builtins.__xonsh_env__.get('XONSH_SHOW_TRACEBACK'):
        traceback.print_exc()
    else:
        exc_type, exc_value, exc_traceback = sys.exc_info()
        exception_only = traceback.format_exception_only(exc_type, exc_value)
        sys.stderr.write(''.join(exception_only))


# Modified from Public Domain code, by Magnus Lie Hetland
# from http://hetland.org/coding/python/levenshtein.py
def levenshtein(a, b, max_dist=float('inf')):
    """Calculates the Levenshtein distance between a and b."""
    n, m = len(a), len(b)
    if abs(n - m) > max_dist:
        return float('inf')
    if n > m:
        # Make sure n <= m, to use O(min(n,m)) space
        a, b = b, a
        n, m = m, n
    current = range(n + 1)
    for i in range(1, m + 1):
        previous, current = current, [i] + [0] * n
        for j in range(1, n + 1):
            add, delete = previous[j] + 1, current[j - 1] + 1
            change = previous[j - 1]
            if a[j - 1] != b[i - 1]:
                change = change + 1
            current[j] = min(add, delete, change)
    return current[n]


def suggestion_sort_helper(x, y):
    """Returns a score (lower is better) for x based on how similar
    it is to y.  Used to rank suggestions."""
    x = x.lower()
    y = y.lower()
    lendiff = len(x) + len(y)
    inx = len([i for i in x if i not in y])
    iny = len([i for i in y if i not in x])
    return lendiff + inx + iny


def escape_windows_title_string(s):
    """Returns a string that is usable by the Windows cmd.exe title
    builtin.  The escaping is based on details here and emperical testing:
    http://www.robvanderwoude.com/escapechars.php
    """
    for c in '^&<>|':
        s = s.replace(c, '^' + c)
    s = s.replace('/?', '/.')
    return s


def on_main_thread():
    """Checks if we are on the main thread or not."""
    return threading.current_thread() is threading.main_thread()


@contextmanager
def swap(namespace, name, value, default=NotImplemented):
    """Swaps a current variable name in a namespace for another value, and then
    replaces it when the context is exited.
    """
    old = getattr(namespace, name, default)
    setattr(namespace, name, value)
    yield value
    if old is default:
        delattr(namespace, name)
    else:
        setattr(namespace, name, old)

#
# Validators and contervers
#


def is_int(x):
    """Tests if something is an integer"""
    return isinstance(x, int)


def is_float(x):
    """Tests if something is a float"""
    return isinstance(x, float)


def is_string(x):
    """Tests if something is a string"""
    return isinstance(x, string_types)


def always_true(x):
    """Returns True"""
    return True


def always_false(x):
    """Returns False"""
    return False


def ensure_string(x):
    """Returns a string if x is not a string, and x if it already is."""
    if isinstance(x, string_types):
        return x
    else:
        return str(x)


def is_env_path(x):
    """This tests if something is an environment path, ie a list of strings."""
    if isinstance(x, string_types):
        return False
    else:
        return (isinstance(x, Sequence) and
                all([isinstance(a, string_types) for a in x]))


def str_to_env_path(x):
    """Converts a string to an environment path, ie a list of strings,
    splitting on the OS separator.
    """
    return x.split(os.pathsep)


def env_path_to_str(x):
    """Converts an environment path to a string by joining on the OS separator."""
    return os.pathsep.join(x)


def is_bool(x):
    """Tests if something is a boolean."""
    return isinstance(x, bool)


_FALSES = frozenset(['', '0', 'n', 'f', 'no', 'none', 'false'])

def to_bool(x):
    """"Converts to a boolean in a semantically meaningful way."""
    if isinstance(x, bool):
        return x
    elif isinstance(x, string_types):
        return False if x.lower() in _FALSES else True
    else:
        return bool(x)


def bool_to_str(x):
    """Converts a bool to an empty string if False and the string '1' if True."""
    return '1' if x else ''


def ensure_int_or_slice(x):
    """Makes sure that x is list-indexable."""
    if x is None:
        return slice(None)
    elif is_int(x):
        return x
    # must have a string from here on
    if ':' in x:
        x = x.strip('[]()')
        return slice(*(int(x) if len(x) > 0 else None for x in x.split(':')))
    else:
        return int(x)


def is_completions_display_value(x):
    return x in {'none', 'single', 'multi'}


def to_completions_display_value(x):
    x = str(x).lower()
    if x in {'none', 'false'}:
        x = 'none'
    elif x in {'multi', 'true'}:
        x = 'multi'
    elif x in {'single'}:
        x = 'single'
    else:
        warn('"{}" is not a valid value for $COMPLETIONS_DISPLAY. '.format(x) +
             'Using "multi".', RuntimeWarning)
        x = 'multi'
    return x


# history validation

_min_to_sec = lambda x: 60.0 * float(x)
_hour_to_sec = lambda x: 60.0 * _min_to_sec(x)
_day_to_sec = lambda x: 24.0 * _hour_to_sec(x)
_month_to_sec = lambda x: 30.4375 * _day_to_sec(x)
_year_to_sec = lambda x: 365.25 * _day_to_sec(x)
_kb_to_b = lambda x: 1024 * int(x)
_mb_to_b = lambda x: 1024 * _kb_to_b(x)
_gb_to_b = lambda x: 1024 * _mb_to_b(x)
_tb_to_b = lambda x: 1024 * _tb_to_b(x)

CANON_HISTORY_UNITS = frozenset(['commands', 'files', 's', 'b'])

HISTORY_UNITS = {
    '': ('commands', int),
    'c': ('commands', int),
    'cmd': ('commands', int),
    'cmds': ('commands', int),
    'command': ('commands', int),
    'commands': ('commands', int),
    'f': ('files', int),
    'files': ('files', int),
    's': ('s', float),
    'sec': ('s', float),
    'second': ('s', float),
    'seconds': ('s', float),
    'm': ('s', _min_to_sec),
    'min': ('s', _min_to_sec),
    'mins': ('s', _min_to_sec),
    'h': ('s', _hour_to_sec),
    'hr': ('s', _hour_to_sec),
    'hour': ('s', _hour_to_sec),
    'hours': ('s', _hour_to_sec),
    'd': ('s', _day_to_sec),
    'day': ('s', _day_to_sec),
    'days': ('s', _day_to_sec),
    'mon': ('s', _month_to_sec),
    'month': ('s', _month_to_sec),
    'months': ('s', _month_to_sec),
    'y': ('s', _year_to_sec),
    'yr': ('s', _year_to_sec),
    'yrs': ('s', _year_to_sec),
    'year': ('s', _year_to_sec),
    'years': ('s', _year_to_sec),
    'b': ('b', int),
    'byte': ('b', int),
    'bytes': ('b', int),
    'kb': ('b', _kb_to_b),
    'kilobyte': ('b', _kb_to_b),
    'kilobytes': ('b', _kb_to_b),
    'mb': ('b', _mb_to_b),
    'meg': ('b', _mb_to_b),
    'megs': ('b', _mb_to_b),
    'megabyte': ('b', _mb_to_b),
    'megabytes': ('b', _mb_to_b),
    'gb': ('b', _gb_to_b),
    'gig': ('b', _gb_to_b),
    'gigs': ('b', _gb_to_b),
    'gigabyte': ('b', _gb_to_b),
    'gigabytes': ('b', _gb_to_b),
    'tb': ('b', _tb_to_b),
    'terabyte': ('b', _tb_to_b),
    'terabytes': ('b', _tb_to_b),
    }
"""Maps lowercase unit names to canonical name and conversion utilities."""

def is_history_tuple(x):
    """Tests if something is a proper history value, units tuple."""
    if isinstance(x, Sequence) and len(x) == 2 and isinstance(x[0], (int, float)) \
                               and x[1].lower() in CANON_HISTORY_UNITS:
         return True
    return False


RE_HISTORY_TUPLE = re.compile('([-+]?[0-9]*\.?[0-9]+([eE][-+]?[0-9]+)?)\s*([A-Za-z]*)')

def to_history_tuple(x):
    """Converts to a canonincal history tuple."""
    if not isinstance(x, (Sequence, float, int)):
        raise ValueError('history size must be given as a sequence or number')
    if isinstance(x, str):
        m = RE_HISTORY_TUPLE.match(x.strip())
        return to_history_tuple((m.group(1), m.group(3)))
    elif isinstance(x, (float, int)):
        return to_history_tuple((x, 'commands'))
    units, converter = HISTORY_UNITS[x[1]]
    value = converter(x[0])
    return (value, units)


def history_tuple_to_str(x):
    """Converts a valid history tuple to a canonical string."""
    return '{0} {1}'.format(*x)

#
# prompt toolkit tools
#


class FakeChar(str):
    """Class that holds a single char and escape sequences that surround it.

    It is used as a workaround for the fact that prompt_toolkit doesn't display
    colorful prompts correctly.
    It behaves like normal string created with prefix + char + suffix, but has
    two differences:

    * len() always returns 2

    * iterating over instance of this class is the same as iterating over
      the single char - prefix and suffix are ommited.
    """
    def __new__(cls, char, prefix='', suffix=''):
        return str.__new__(cls, prefix + char + suffix)

    def __init__(self, char, prefix='', suffix=''):
        self.char = char
        self.prefix = prefix
        self.suffix = suffix
        self.length = 2
        self.iterated = False

    def __len__(self):
        return self.length

    def __iter__(self):
        return iter(self.char)


RE_HIDDEN_MAX = re.compile('(\001.*?\002)+')


_PT_COLORS = {'BLACK': '#000000',
              'RED': '#FF0000',
              'GREEN': '#008000',
              'YELLOW': '#FFFF00',
              'BLUE': '#0000FF',
              'PURPLE': '#0000FF',
              'CYAN': '#00FFFF',
              'WHITE': '#FFFFFF'}

_PT_STYLE = {'BOLD': 'bold',
             'UNDERLINE': 'underline',
             'INTENSE': 'italic'}


def _make_style(color_name):
    """ Convert color names to pygments styles codes """
    style = []
    for k, v in _PT_STYLE.items():
        if k in color_name:
            style.append(v)
    for k, v in _PT_COLORS.items():
        if k in color_name:
            style.append(v)
    return ' '.join(style)


def get_xonsh_color_names(color_code):
    """ Makes a reverse lookup in TERM_COLORS  """
    try:
        return next(k for k, v in TERM_COLORS.items() if v == color_code)
    except StopIteration:
        return 'NO_COLOR'


def format_prompt_for_prompt_toolkit(prompt):
    """Converts a prompt with color codes to a pygments style and tokens
    """
    parts = RE_HIDDEN_MAX.split(prompt)
    # ensure that parts is [colorcode, string, colorcode, string,...]
    if parts and len(parts[0]) == 0:
        parts = parts[1:]
    else:
        parts.insert(0, '')
    if len(parts) % 2 != 0:
        parts.append()
    strings = parts[1::2]
    token_names = [get_xonsh_color_names(c) for c in parts[::2]]
    cstyles = [_make_style(c) for c in token_names]
    return token_names, cstyles, strings


<<<<<<< HEAD
def print_color(string):
    print(string.format(**TERM_COLORS).replace('\001', '').replace('\002', ''))
=======
def print_color(string, file=sys.stdout):
    """Print strings that contain xonsh.tools.TERM_COLORS values. By default
    `sys.stdout` is used as the output stream but an alternate can be specified
    by the `file` keyword argument."""
    print(string.format(**TERM_COLORS).replace('\001', '').replace('\002', ''),
          file=file)
>>>>>>> 14021087
<|MERGE_RESOLUTION|>--- conflicted
+++ resolved
@@ -760,14 +760,9 @@
     return token_names, cstyles, strings
 
 
-<<<<<<< HEAD
-def print_color(string):
-    print(string.format(**TERM_COLORS).replace('\001', '').replace('\002', ''))
-=======
 def print_color(string, file=sys.stdout):
     """Print strings that contain xonsh.tools.TERM_COLORS values. By default
     `sys.stdout` is used as the output stream but an alternate can be specified
     by the `file` keyword argument."""
     print(string.format(**TERM_COLORS).replace('\001', '').replace('\002', ''),
-          file=file)
->>>>>>> 14021087
+          file=file)