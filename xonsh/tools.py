# -*- coding: utf-8 -*-
"""Misc. xonsh tools.

The following implementations were forked from the IPython project:

* Copyright (c) 2008-2014, IPython Development Team
* Copyright (C) 2001-2007 Fernando Perez <fperez@colorado.edu>
* Copyright (c) 2001, Janko Hauser <jhauser@zscout.de>
* Copyright (c) 2001, Nathaniel Gray <n8gray@caltech.edu>

Implementations:

* decode()
* encode()
* cast_unicode()
* safe_hasattr()
* indent()

"""
import builtins
import collections
import collections.abc as cabc
import contextlib
import ctypes
import datetime
from distutils.version import LooseVersion
import functools
import glob
import itertools
import os
import pathlib
import re
import subprocess
import sys
import threading
import traceback
import warnings
import operator
import ast
import string
import typing as tp

# adding imports from further xonsh modules is discouraged to avoid circular
# dependencies
from xonsh import __version__
from xonsh.lazyasd import LazyObject, LazyDict, lazyobject
from xonsh.platform import (
    scandir,
    DEFAULT_ENCODING,
    ON_LINUX,
    ON_WINDOWS,
    expanduser,
    os_environ,
    pygments_version_info,
)


@functools.lru_cache(1)
def is_superuser():
    if ON_WINDOWS:
        rtn = ctypes.windll.shell32.IsUserAnAdmin() != 0
    else:
        rtn = os.getuid() == 0
    return rtn


class XonshError(Exception):
    pass


class XonshCalledProcessError(XonshError, subprocess.CalledProcessError):
    """Raised when there's an error with a called process

    Inherits from XonshError and subprocess.CalledProcessError, catching
    either will also catch this error.

    Raised *after* iterating over stdout of a captured command, if the
    returncode of the command is nonzero.

    Example:
    -------
        try:
            for line in !(ls):
                print(line)
        except subprocess.CalledProcessError as error:
            print("Error in process: {}.format(error.completed_command.pid))

    This also handles differences between Python3.4 and 3.5 where
    CalledProcessError is concerned.
    """

    def __init__(
        self, returncode, command, output=None, stderr=None, completed_command=None
    ):
        super().__init__(returncode, command, output)
        self.stderr = stderr
        self.completed_command = completed_command


def expand_path(s, expand_user=True):
    """Takes a string path and expands ~ to home if expand_user is set
    and environment vars if EXPAND_ENV_VARS is set."""
    session = getattr(builtins, "__xonsh__", None)
    env = os_environ if session is None else getattr(session, "env", os_environ)
    if env.get("EXPAND_ENV_VARS", False):
        s = expandvars(s)
    if expand_user:
        # expand ~ according to Bash unquoted rules "Each variable assignment is
        # checked for unquoted tilde-prefixes immediately following a ':' or the
        # first '='". See the following for more details.
        # https://www.gnu.org/software/bash/manual/html_node/Tilde-Expansion.html
        pre, char, post = s.partition("=")
        if char:
            s = expanduser(pre) + char
            s += os.pathsep.join(map(expanduser, post.split(os.pathsep)))
        else:
            s = expanduser(s)
    return s


def _expandpath(path):
    """Performs environment variable / user expansion on a given path
    if EXPAND_ENV_VARS is set.
    """
    session = getattr(builtins, "__xonsh__", None)
    env = os_environ if session is None else getattr(session, "env", os_environ)
    expand_user = env.get("EXPAND_ENV_VARS", False)
    return expand_path(path, expand_user=expand_user)


def simple_random_choice(lst):
    """Returns random element from the list with length less than 1 million elements."""
    l = len(lst)
    if l > 1000000:  # microsecond maximum
        raise ValueError("The list is too long.")
    return lst[datetime.datetime.now().microsecond % l]


def decode_bytes(b):
    """Tries to decode the bytes using XONSH_ENCODING if available,
    otherwise using sys.getdefaultencoding().
    """
    session = getattr(builtins, "__xonsh__", None)
    env = os_environ if session is None else getattr(session, "env", os_environ)
    enc = env.get("XONSH_ENCODING") or DEFAULT_ENCODING
    err = env.get("XONSH_ENCODING_ERRORS") or "strict"
    return b.decode(encoding=enc, errors=err)


def findfirst(s, substrs):
    """Finds whichever of the given substrings occurs first in the given string
    and returns that substring, or returns None if no such strings occur.
    """
    i = len(s)
    result = None
    for substr in substrs:
        pos = s.find(substr)
        if -1 < pos < i:
            i = pos
            result = substr
    return i, result


class EnvPath(cabc.MutableSequence):
    """A class that implements an environment path, which is a list of
    strings. Provides a custom method that expands all paths if the
    relevant env variable has been set.
    """

    def __init__(self, args=None):
        if not args:
            self._l = []
        else:
            if isinstance(args, str):
                self._l = args.split(os.pathsep)
            elif isinstance(args, pathlib.Path):
                self._l = [args]
            elif isinstance(args, bytes):
                # decode bytes to a string and then split based on
                # the default path separator
                self._l = decode_bytes(args).split(os.pathsep)
            elif isinstance(args, cabc.Iterable):
                # put everything in a list -before- performing the type check
                # in order to be able to retrieve it later, for cases such as
                # when a generator expression was passed as an argument
                args = list(args)
                if not all(isinstance(i, (str, bytes, pathlib.Path)) for i in args):
                    # make TypeError's message as informative as possible
                    # when given an invalid initialization sequence
                    raise TypeError(
                        "EnvPath's initialization sequence should only "
                        "contain str, bytes and pathlib.Path entries"
                    )
                self._l = args
            else:
                raise TypeError(
                    "EnvPath cannot be initialized with items "
                    "of type %s" % type(args)
                )

    def __getitem__(self, item):
        # handle slices separately
        if isinstance(item, slice):
            return [_expandpath(i) for i in self._l[item]]
        else:
            return _expandpath(self._l[item])

    def __setitem__(self, index, item):
        self._l.__setitem__(index, item)

    def __len__(self):
        return len(self._l)

    def __delitem__(self, key):
        self._l.__delitem__(key)

    def insert(self, index, value):
        self._l.insert(index, value)

    @property
    def paths(self):
        """
        Returns the list of directories that this EnvPath contains.
        """
        return list(self)

    def __repr__(self):
        return repr(self._l)

    def __eq__(self, other):
        if len(self) != len(other):
            return False
        return all(map(operator.eq, self, other))

    def _repr_pretty_(self, p, cycle):
        """ Pretty print path list """
        if cycle:
            p.text("EnvPath(...)")
        else:
            with p.group(1, "EnvPath(\n[", "]\n)"):
                for idx, item in enumerate(self):
                    if idx:
                        p.text(",")
                        p.breakable()
                    p.pretty(item)

    def __add__(self, other):
        if isinstance(other, EnvPath):
            other = other._l
        return EnvPath(self._l + other)

    def __radd__(self, other):
        if isinstance(other, EnvPath):
            other = other._l
        return EnvPath(other + self._l)

    def add(self, data, front=False, replace=False):
        """Add a value to this EnvPath,

        path.add(data, front=bool, replace=bool) -> ensures that path contains data, with position determined by kwargs

        Parameters
        ----------
        data : string or bytes or pathlib.Path
            value to be added
        front : bool
            whether the value should be added to the front, will be
            ignored if the data already exists in this EnvPath and
            replace is False
            Default : False
        replace : bool
            If True, the value will be removed and added to the
            start or end(depending on the value of front)
            Default : False

        Returns
        -------
        None

        """
        if data not in self._l:
            self._l.insert(0 if front else len(self._l), data)
        elif replace:
            self._l.remove(data)
            self._l.insert(0 if front else len(self._l), data)


@lazyobject
def FORMATTER():
    return string.Formatter()


class DefaultNotGivenType(object):
    """Singleton for representing when no default value is given."""

    __inst: tp.Optional["DefaultNotGivenType"] = None

    def __new__(cls):
        if DefaultNotGivenType.__inst is None:
            DefaultNotGivenType.__inst = object.__new__(cls)
        return DefaultNotGivenType.__inst


DefaultNotGiven = DefaultNotGivenType()

BEG_TOK_SKIPS = LazyObject(
    lambda: frozenset(["WS", "INDENT", "NOT", "LPAREN"]), globals(), "BEG_TOK_SKIPS"
)
END_TOK_TYPES = LazyObject(
    lambda: frozenset(["SEMI", "AND", "OR", "RPAREN"]), globals(), "END_TOK_TYPES"
)
RE_END_TOKS = LazyObject(
    lambda: re.compile(r"(;|and|\&\&|or|\|\||\))"), globals(), "RE_END_TOKS"
)
LPARENS = LazyObject(
    lambda: frozenset(
        ["LPAREN", "AT_LPAREN", "BANG_LPAREN", "DOLLAR_LPAREN", "ATDOLLAR_LPAREN"]
    ),
    globals(),
    "LPARENS",
)


def _is_not_lparen_and_rparen(lparens, rtok):
    """Tests if an RPAREN token is matched with something other than a plain old
    LPAREN type.
    """
    # note that any([]) is False, so this covers len(lparens) == 0
    return rtok.type == "RPAREN" and any(x != "LPAREN" for x in lparens)


def balanced_parens(line, mincol=0, maxcol=None, lexer=None):
    """Determines if parentheses are balanced in an expression."""
    line = line[mincol:maxcol]
    if lexer is None:
        lexer = builtins.__xonsh__.execer.parser.lexer
    if "(" not in line and ")" not in line:
        return True
    cnt = 0
    lexer.input(line)
    for tok in lexer:
        if tok.type in LPARENS:
            cnt += 1
        elif tok.type == "RPAREN":
            cnt -= 1
        elif tok.type == "ERRORTOKEN" and ")" in tok.value:
            cnt -= 1
    return cnt == 0


def find_next_break(line, mincol=0, lexer=None):
    """Returns the column number of the next logical break in subproc mode.
    This function may be useful in finding the maxcol argument of
    subproc_toks().
    """
    if mincol >= 1:
        line = line[mincol:]
    if lexer is None:
        lexer = builtins.__xonsh__.execer.parser.lexer
    if RE_END_TOKS.search(line) is None:
        return None
    maxcol = None
    lparens = []
    lexer.input(line)
    for tok in lexer:
        if tok.type in LPARENS:
            lparens.append(tok.type)
        elif tok.type in END_TOK_TYPES:
            if _is_not_lparen_and_rparen(lparens, tok):
                lparens.pop()
            else:
                maxcol = tok.lexpos + mincol + 1
                break
        elif tok.type == "ERRORTOKEN" and ")" in tok.value:
            maxcol = tok.lexpos + mincol + 1
            break
        elif tok.type == "BANG":
            maxcol = mincol + len(line) + 1
            break
    return maxcol


def _offset_from_prev_lines(line, last):
    lines = line.splitlines(keepends=True)[:last]
    return sum(map(len, lines))


def subproc_toks(
    line, mincol=-1, maxcol=None, lexer=None, returnline=False, greedy=False
):
    """Encapsulates tokens in a source code line in a uncaptured
    subprocess ![] starting at a minimum column. If there are no tokens
    (ie in a comment line) this returns None. If greedy is True, it will encapsulate
    normal parentheses. Greedy is False by default.
    """
    if lexer is None:
        lexer = builtins.__xonsh__.execer.parser.lexer
    if maxcol is None:
        maxcol = len(line) + 1
    lexer.reset()
    lexer.input(line)
    toks = []
    lparens = []
    saw_macro = False
    end_offset = 0
    for tok in lexer:
        pos = tok.lexpos
        if tok.type not in END_TOK_TYPES and pos >= maxcol:
            break
        if tok.type == "BANG":
            saw_macro = True
        if saw_macro and tok.type not in ("NEWLINE", "DEDENT"):
            toks.append(tok)
            continue
        if tok.type in LPARENS:
            lparens.append(tok.type)
        if greedy and len(lparens) > 0 and "LPAREN" in lparens:
            toks.append(tok)
            if tok.type == "RPAREN":
                lparens.pop()
            continue
        if len(toks) == 0 and tok.type in BEG_TOK_SKIPS:
            continue  # handle indentation
        elif len(toks) > 0 and toks[-1].type in END_TOK_TYPES:
            if _is_not_lparen_and_rparen(lparens, toks[-1]):
                lparens.pop()  # don't continue or break
            elif pos < maxcol and tok.type not in ("NEWLINE", "DEDENT", "WS"):
                if not greedy:
                    toks.clear()
                if tok.type in BEG_TOK_SKIPS:
                    continue
            else:
                break
        if pos < mincol:
            continue
        toks.append(tok)
        if tok.type == "WS" and tok.value == "\\":
            pass  # line continuation
        elif tok.type == "NEWLINE":
            break
        elif tok.type == "DEDENT":
            # fake a newline when dedenting without a newline
            tok.type = "NEWLINE"
            tok.value = "\n"
            tok.lineno -= 1
            if len(toks) >= 2:
                prev_tok_end = toks[-2].lexpos + len(toks[-2].value)
            else:
                prev_tok_end = len(line)
            if "#" in line[prev_tok_end:]:
                tok.lexpos = prev_tok_end  # prevents wrapping comments
            else:
                tok.lexpos = len(line)
            break
        elif check_bad_str_token(tok):
            return
    else:
        if len(toks) > 0 and toks[-1].type in END_TOK_TYPES:
            if _is_not_lparen_and_rparen(lparens, toks[-1]):
                pass
            elif greedy and toks[-1].type == "RPAREN":
                pass
            else:
                toks.pop()
        if len(toks) == 0:
            return  # handle comment lines
        tok = toks[-1]
        pos = tok.lexpos
        if isinstance(tok.value, str):
            end_offset = len(tok.value.rstrip())
        else:
            el = line[pos:].split("#")[0].rstrip()
            end_offset = len(el)
    if len(toks) == 0:
        return  # handle comment lines
    elif saw_macro or greedy:
        end_offset = len(toks[-1].value.rstrip()) + 1
    if toks[0].lineno != toks[-1].lineno:
        # handle multiline cases
        end_offset += _offset_from_prev_lines(line, toks[-1].lineno)
    beg, end = toks[0].lexpos, (toks[-1].lexpos + end_offset)
    end = len(line[:end].rstrip())
    rtn = "![" + line[beg:end] + "]"
    if returnline:
        rtn = line[:beg] + rtn + line[end:]
    return rtn


def check_bad_str_token(tok):
    """Checks if a token is a bad string."""
    if tok.type == "ERRORTOKEN" and tok.value == "EOF in multi-line string":
        return True
    elif isinstance(tok.value, str) and not check_quotes(tok.value):
        return True
    else:
        return False


def check_quotes(s):
    """Checks a string to make sure that if it starts with quotes, it also
    ends with quotes.
    """
    starts_as_str = RE_BEGIN_STRING.match(s) is not None
    ends_as_str = s.endswith('"') or s.endswith("'")
    if not starts_as_str and not ends_as_str:
        ok = True
    elif starts_as_str and not ends_as_str:
        ok = False
    elif not starts_as_str and ends_as_str:
        ok = False
    else:
        m = RE_COMPLETE_STRING.match(s)
        ok = m is not None
    return ok


def _have_open_triple_quotes(s):
    if s.count('"""') % 2 == 1:
        open_triple = '"""'
    elif s.count("'''") % 2 == 1:
        open_triple = "'''"
    else:
        open_triple = False
    return open_triple


def get_line_continuation():
    """The line continuation characters used in subproc mode. In interactive
    mode on Windows the backslash must be preceded by a space. This is because
    paths on Windows may end in a backslash.
    """
    if (
        ON_WINDOWS
        and hasattr(builtins.__xonsh__, "env")
        and builtins.__xonsh__.env.get("XONSH_INTERACTIVE", False)
    ):
        return " \\"
    else:
        return "\\"


def get_logical_line(lines, idx):
    """Returns a single logical line (i.e. one without line continuations)
    from a list of lines.  This line should begin at index idx. This also
    returns the number of physical lines the logical line spans. The lines
    should not contain newlines
    """
    n = 1
    nlines = len(lines)
    linecont = get_line_continuation()
    while idx > 0 and lines[idx - 1].endswith(linecont):
        idx -= 1
    start = idx
    line = lines[idx]
    open_triple = _have_open_triple_quotes(line)
    while (line.endswith(linecont) or open_triple) and idx < nlines - 1:
        n += 1
        idx += 1
        if line.endswith(linecont):
            line = line[:-1] + lines[idx]
        else:
            line = line + "\n" + lines[idx]
        open_triple = _have_open_triple_quotes(line)
    return line, n, start


def replace_logical_line(lines, logical, idx, n):
    """Replaces lines at idx that may end in line continuation with a logical
    line that spans n lines.
    """
    linecont = get_line_continuation()
    if n == 1:
        lines[idx] = logical
        return
    space = " "
    for i in range(idx, idx + n - 1):
        a = len(lines[i])
        b = logical.find(space, a - 1)
        if b < 0:
            # no space found
            lines[i] = logical
            logical = ""
        else:
            # found space to split on
            lines[i] = logical[:b] + linecont
            logical = logical[b:]
    lines[idx + n - 1] = logical


def is_balanced(expr, ltok, rtok):
    """Determines whether an expression has unbalanced opening and closing tokens."""
    lcnt = expr.count(ltok)
    if lcnt == 0:
        return True
    rcnt = expr.count(rtok)
    if lcnt == rcnt:
        return True
    else:
        return False


def subexpr_from_unbalanced(expr, ltok, rtok):
    """Attempts to pull out a valid subexpression for unbalanced grouping,
    based on opening tokens, eg. '(', and closing tokens, eg. ')'.  This
    does not do full tokenization, but should be good enough for tab
    completion.
    """
    if is_balanced(expr, ltok, rtok):
        return expr
    subexpr = expr.rsplit(ltok, 1)[-1]
    subexpr = subexpr.rsplit(",", 1)[-1]
    subexpr = subexpr.rsplit(":", 1)[-1]
    return subexpr


def subexpr_before_unbalanced(expr, ltok, rtok):
    """Obtains the expression prior to last unbalanced left token."""
    subexpr, _, post = expr.rpartition(ltok)
    nrtoks_in_post = post.count(rtok)
    while nrtoks_in_post != 0:
        for i in range(nrtoks_in_post):
            subexpr, _, post = subexpr.rpartition(ltok)
        nrtoks_in_post = post.count(rtok)
    _, _, subexpr = subexpr.rpartition(rtok)
    _, _, subexpr = subexpr.rpartition(ltok)
    return subexpr


@lazyobject
def STARTING_WHITESPACE_RE():
    return re.compile(r"^(\s*)")


def starting_whitespace(s):
    """Returns the whitespace at the start of a string"""
    return STARTING_WHITESPACE_RE.match(s).group(1)


def decode(s, encoding=None):
    encoding = encoding or DEFAULT_ENCODING
    return s.decode(encoding, "replace")


def encode(u, encoding=None):
    encoding = encoding or DEFAULT_ENCODING
    return u.encode(encoding, "replace")


def cast_unicode(s, encoding=None):
    if isinstance(s, bytes):
        return decode(s, encoding)
    return s


def safe_hasattr(obj, attr):
    """In recent versions of Python, hasattr() only catches AttributeError.
    This catches all errors.
    """
    try:
        getattr(obj, attr)
        return True
    except Exception:  # pylint:disable=bare-except
        return False


def indent(instr, nspaces=4, ntabs=0, flatten=False):
    """Indent a string a given number of spaces or tabstops.

    indent(str,nspaces=4,ntabs=0) -> indent str by ntabs+nspaces.

    Parameters
    ----------
    instr : basestring
        The string to be indented.
    nspaces : int (default: 4)
        The number of spaces to be indented.
    ntabs : int (default: 0)
        The number of tabs to be indented.
    flatten : bool (default: False)
        Whether to scrub existing indentation.  If True, all lines will be
        aligned to the same indentation.  If False, existing indentation will
        be strictly increased.

    Returns
    -------
    outstr : string indented by ntabs and nspaces.

    """
    if instr is None:
        return
    ind = "\t" * ntabs + " " * nspaces
    if flatten:
        pat = re.compile(r"^\s*", re.MULTILINE)
    else:
        pat = re.compile(r"^", re.MULTILINE)
    outstr = re.sub(pat, ind, instr)
    if outstr.endswith(os.linesep + ind):
        return outstr[: -len(ind)]
    else:
        return outstr


def get_sep():
    """Returns the appropriate filepath separator char depending on OS and
    xonsh options set
    """
    if ON_WINDOWS and builtins.__xonsh__.env.get("FORCE_POSIX_PATHS"):
        return os.altsep
    else:
        return os.sep


def fallback(cond, backup):
    """Decorator for returning the object if cond is true and a backup if cond
    is false.
    """

    def dec(obj):
        return obj if cond else backup

    return dec


# The following redirect classes were taken directly from Python 3.5's source
# code (from the contextlib module). This can be removed when 3.5 is released,
# although redirect_stdout exists in 3.4, redirect_stderr does not.
# See the Python software license: https://docs.python.org/3/license.html
# Copyright (c) Python Software Foundation. All rights reserved.
class _RedirectStream:
    _stream: tp.Optional[str] = None

    def __init__(self, new_target):
        self._new_target = new_target
        # We use a list of old targets to make this CM re-entrant
        self._old_targets = []

    def __enter__(self):
        self._old_targets.append(getattr(sys, self._stream))
        setattr(sys, self._stream, self._new_target)
        return self._new_target

    def __exit__(self, exctype, excinst, exctb):
        setattr(sys, self._stream, self._old_targets.pop())


class redirect_stdout(_RedirectStream):
    """Context manager for temporarily redirecting stdout to another file::

        # How to send help() to stderr
        with redirect_stdout(sys.stderr):
            help(dir)

        # How to write help() to a file
        with open('help.txt', 'w') as f:
            with redirect_stdout(f):
                help(pow)

    Mostly for backwards compatibility.
    """

    _stream = "stdout"


class redirect_stderr(_RedirectStream):
    """Context manager for temporarily redirecting stderr to another file."""

    _stream = "stderr"


def _yield_accessible_unix_file_names(path):
    """yield file names of executable files in path."""
    if not os.path.exists(path):
        return
    for file_ in scandir(path):
        try:
            if file_.is_file() and os.access(file_.path, os.X_OK):
                yield file_.name
        except OSError:
            # broken Symlink are neither dir not files
            pass


def _executables_in_posix(path):
    if not os.path.exists(path):
        return
    else:
        yield from _yield_accessible_unix_file_names(path)


def _executables_in_windows(path):
    if not os.path.isdir(path):
        return
    extensions = builtins.__xonsh__.env["PATHEXT"]
    try:
        for x in scandir(path):
            try:
                is_file = x.is_file()
            except OSError:
                continue
            if is_file:
                fname = x.name
            else:
                continue
            base_name, ext = os.path.splitext(fname)
            if ext.upper() in extensions:
                yield fname
    except FileNotFoundError:
        # On Windows, there's no guarantee for the directory to really
        # exist even if isdir returns True. This may happen for instance
        # if the path contains trailing spaces.
        return


def executables_in(path):
    """Returns a generator of files in path that the user could execute. """
    if ON_WINDOWS:
        func = _executables_in_windows
    else:
        func = _executables_in_posix
    try:
        yield from func(path)
    except PermissionError:
        return


def debian_command_not_found(cmd):
    """Uses the debian/ubuntu command-not-found utility to suggest packages for a
    command that cannot currently be found.
    """
    if not ON_LINUX:
        return ""

    cnf = builtins.__xonsh__.commands_cache.lazyget(
        "command-not-found", ("/usr/lib/command-not-found",)
    )[0]

    if not os.path.isfile(cnf):
        return ""

    c = "{0} {1}; exit 0"
    s = subprocess.check_output(
        c.format(cnf, cmd),
        universal_newlines=True,
        stderr=subprocess.STDOUT,
        shell=True,
    )
    s = "\n".join(s.rstrip().splitlines()).strip()
    return s


def conda_suggest_command_not_found(cmd, env):
    """Uses conda-suggest to suggest packages for a command that cannot
    currently be found.
    """
    try:
        from conda_suggest import find
    except ImportError:
        return ""
    return find.message_string(
        cmd, conda_suggest_path=env.get("CONDA_SUGGEST_PATH", None)
    )


def command_not_found(cmd, env):
    """Uses various mechanism to suggest packages for a command that cannot
    currently be found.
    """
    if ON_LINUX:
        rtn = debian_command_not_found(cmd)
    else:
        rtn = ""
    conda = conda_suggest_command_not_found(cmd, env)
    if conda:
        rtn = rtn + "\n\n" + conda if rtn else conda
    return rtn


def suggest_commands(cmd, env, aliases):
    """Suggests alternative commands given an environment and aliases."""
    if not env.get("SUGGEST_COMMANDS"):
        return ""
    thresh = env.get("SUGGEST_THRESHOLD")
    max_sugg = env.get("SUGGEST_MAX_NUM")
    if max_sugg < 0:
        max_sugg = float("inf")
    cmd = cmd.lower()
    suggested = {}

    for alias in builtins.aliases:
        if alias not in suggested:
            if levenshtein(alias.lower(), cmd, thresh) < thresh:
                suggested[alias] = "Alias"

    for _cmd in builtins.__xonsh__.commands_cache.all_commands:
        if _cmd not in suggested:
            if levenshtein(_cmd.lower(), cmd, thresh) < thresh:
                suggested[_cmd] = "Command ({0})".format(_cmd)

    suggested = collections.OrderedDict(
        sorted(
            suggested.items(), key=lambda x: suggestion_sort_helper(x[0].lower(), cmd)
        )
    )
    num = min(len(suggested), max_sugg)

    if num == 0:
        rtn = command_not_found(cmd, env)
    else:
        oneof = "" if num == 1 else "one of "
        tips = "Did you mean {}the following?".format(oneof)
        items = list(suggested.popitem(False) for _ in range(num))
        length = max(len(key) for key, _ in items) + 2
        alternatives = "\n".join(
            "    {: <{}} {}".format(key + ":", length, val) for key, val in items
        )
        rtn = "{}\n{}".format(tips, alternatives)
        c = command_not_found(cmd, env)
        rtn += ("\n\n" + c) if len(c) > 0 else ""
    return rtn


def _get_manual_env_var(name, default=None):
    """Returns if the given variable is manually set as well as it's value."""
    env = getattr(builtins.__xonsh__, "env", None)
    if env is None:
        env = os_environ
        manually_set = name in env
    else:
        manually_set = env.is_manually_set(name)

    value = env.get(name, default)
    return (manually_set, value)


def print_warning(msg):
    """Print warnings with/without traceback."""
    manually_set_trace, show_trace = _get_manual_env_var("XONSH_SHOW_TRACEBACK", False)
    manually_set_logfile, log_file = _get_manual_env_var("XONSH_TRACEBACK_LOGFILE")
    if (not manually_set_trace) and (not manually_set_logfile):
        # Notify about the traceback output possibility if neither of
        # the two options have been manually set
        sys.stderr.write(
            "xonsh: For full traceback set: " "$XONSH_SHOW_TRACEBACK = True\n"
        )
    # convert show_trace to bool if necessary
    if not is_bool(show_trace):
        show_trace = to_bool(show_trace)
    # if the trace option has been set, print all traceback info to stderr
    if show_trace:
        # notify user about XONSH_TRACEBACK_LOGFILE if it has
        # not been set manually
        if not manually_set_logfile:
            sys.stderr.write(
                "xonsh: To log full traceback to a file set: "
                "$XONSH_TRACEBACK_LOGFILE = <filename>\n"
            )
        traceback.print_stack()
    # additionally, check if a file for traceback logging has been
    # specified and convert to a proper option if needed
    log_file = to_logfile_opt(log_file)
    if log_file:
        # if log_file <> '' or log_file <> None, append
        # traceback log there as well
        with open(os.path.abspath(log_file), "a") as f:
            traceback.print_stack(file=f)

    msg = msg if msg.endswith("\n") else msg + "\n"
    sys.stderr.write(msg)


def print_exception(msg=None):
    """Print exceptions with/without traceback."""
    manually_set_trace, show_trace = _get_manual_env_var("XONSH_SHOW_TRACEBACK", False)
    manually_set_logfile, log_file = _get_manual_env_var("XONSH_TRACEBACK_LOGFILE")
    if (not manually_set_trace) and (not manually_set_logfile):
        # Notify about the traceback output possibility if neither of
        # the two options have been manually set
        sys.stderr.write(
            "xonsh: For full traceback set: " "$XONSH_SHOW_TRACEBACK = True\n"
        )
    # convert show_trace to bool if necessary
    if not is_bool(show_trace):
        show_trace = to_bool(show_trace)
    # if the trace option has been set, print all traceback info to stderr
    if show_trace:
        # notify user about XONSH_TRACEBACK_LOGFILE if it has
        # not been set manually
        if not manually_set_logfile:
            sys.stderr.write(
                "xonsh: To log full traceback to a file set: "
                "$XONSH_TRACEBACK_LOGFILE = <filename>\n"
            )
        traceback.print_exc()
    # additionally, check if a file for traceback logging has been
    # specified and convert to a proper option if needed
    log_file = to_logfile_opt(log_file)
    if log_file:
        # if log_file <> '' or log_file <> None, append
        # traceback log there as well
        with open(os.path.abspath(log_file), "a") as f:
            traceback.print_exc(file=f)

    if not show_trace:
        # if traceback output is disabled, print the exception's
        # error message on stderr.
        display_error_message()
    if msg:
        msg = msg if msg.endswith("\n") else msg + "\n"
        sys.stderr.write(msg)


def display_error_message(strip_xonsh_error_types=True):
    """
    Prints the error message of the current exception on stderr.
    """
    exc_type, exc_value, exc_traceback = sys.exc_info()
    exception_only = traceback.format_exception_only(exc_type, exc_value)
    if exc_type is XonshError and strip_xonsh_error_types:
        exception_only[0] = exception_only[0].partition(": ")[-1]
    sys.stderr.write("".join(exception_only))


def is_writable_file(filepath):
    """
    Checks if a filepath is valid for writing.
    """
    filepath = expand_path(filepath)
    # convert to absolute path if needed
    if not os.path.isabs(filepath):
        filepath = os.path.abspath(filepath)
    # cannot write to directories
    if os.path.isdir(filepath):
        return False
    # if the file exists and is writable, we're fine
    if os.path.exists(filepath):
        return True if os.access(filepath, os.W_OK) else False
    # if the path doesn't exist, isolate its directory component
    # and ensure that directory is writable instead
    return os.access(os.path.dirname(filepath), os.W_OK)


# Modified from Public Domain code, by Magnus Lie Hetland
# from http://hetland.org/coding/python/levenshtein.py
def levenshtein(a, b, max_dist=float("inf")):
    """Calculates the Levenshtein distance between a and b."""
    n, m = len(a), len(b)
    if abs(n - m) > max_dist:
        return float("inf")
    if n > m:
        # Make sure n <= m, to use O(min(n,m)) space
        a, b = b, a
        n, m = m, n
    current = range(n + 1)
    for i in range(1, m + 1):
        previous, current = current, [i] + [0] * n
        for j in range(1, n + 1):
            add, delete = previous[j] + 1, current[j - 1] + 1
            change = previous[j - 1]
            if a[j - 1] != b[i - 1]:
                change = change + 1
            current[j] = min(add, delete, change)
    return current[n]


def suggestion_sort_helper(x, y):
    """Returns a score (lower is better) for x based on how similar
    it is to y.  Used to rank suggestions."""
    x = x.lower()
    y = y.lower()
    lendiff = len(x) + len(y)
    inx = len([i for i in x if i not in y])
    iny = len([i for i in y if i not in x])
    return lendiff + inx + iny


def escape_windows_cmd_string(s):
    """Returns a string that is usable by the Windows cmd.exe.
    The escaping is based on details here and empirical testing:
    http://www.robvanderwoude.com/escapechars.php
    """
    for c in '^()%!<>&|"':
        s = s.replace(c, "^" + c)
    return s


def argvquote(arg, force=False):
    """Returns an argument quoted in such a way that that CommandLineToArgvW
    on Windows will return the argument string unchanged.
    This is the same thing Popen does when supplied with an list of arguments.
    Arguments in a command line should be separated by spaces; this
    function does not add these spaces. This implementation follows the
    suggestions outlined here:
    https://blogs.msdn.microsoft.com/twistylittlepassagesallalike/2011/04/23/everyone-quotes-command-line-arguments-the-wrong-way/
    """
    if not force and len(arg) != 0 and not any([c in arg for c in ' \t\n\v"']):
        return arg
    else:
        n_backslashes = 0
        cmdline = '"'
        for c in arg:
            if c == "\\":
                # first count the number of current backslashes
                n_backslashes += 1
                continue
            if c == '"':
                # Escape all backslashes and the following double quotation mark
                cmdline += (n_backslashes * 2 + 1) * "\\"
            else:
                # backslashes are not special here
                cmdline += n_backslashes * "\\"
            n_backslashes = 0
            cmdline += c
        # Escape all backslashes, but let the terminating
        # double quotation mark we add below be interpreted
        # as a metacharacter
        cmdline += +n_backslashes * 2 * "\\" + '"'
        return cmdline


def on_main_thread():
    """Checks if we are on the main thread or not."""
    return threading.current_thread() is threading.main_thread()


_DEFAULT_SENTINEL = object()


@contextlib.contextmanager
def swap(namespace, name, value, default=_DEFAULT_SENTINEL):
    """Swaps a current variable name in a namespace for another value, and then
    replaces it when the context is exited.
    """
    old = getattr(namespace, name, default)
    setattr(namespace, name, value)
    yield value
    if old is default:
        delattr(namespace, name)
    else:
        setattr(namespace, name, old)


@contextlib.contextmanager
def swap_values(d, updates, default=_DEFAULT_SENTINEL):
    """Updates a dictionary (or other mapping) with values from another mapping,
    and then restores the original mapping when the context is exited.
    """
    old = {k: d.get(k, default) for k in updates}
    d.update(updates)
    yield
    for k, v in old.items():
        if v is default and k in d:
            del d[k]
        else:
            d[k] = v


#
# Validators and converters
#


def detype(x):
    """This assumes that the object has a detype method, and calls that."""
    return x.detype()


def is_int(x):
    """Tests if something is an integer"""
    return isinstance(x, int)


def is_float(x):
    """Tests if something is a float"""
    return isinstance(x, float)


def is_string(x):
    """Tests if something is a string"""
    return isinstance(x, str)


def is_slice(x):
    """Tests if something is a slice"""
    return isinstance(x, slice)


def is_callable(x):
    """Tests if something is callable"""
    return callable(x)


def is_string_or_callable(x):
    """Tests if something is a string or callable"""
    return is_string(x) or is_callable(x)


def is_class(x):
    """Tests if something is a class"""
    return isinstance(x, type)


def always_true(x):
    """Returns True"""
    return True


def always_false(x):
    """Returns False"""
    return False


def always_none(x):
    """Returns None"""
    return None


def ensure_string(x):
    """Returns a string if x is not a string, and x if it already is."""
    return str(x)


def is_path(x):
    """This tests if something is a path."""
    return isinstance(x, pathlib.Path)


def is_env_path(x):
    """This tests if something is an environment path, ie a list of strings."""
    return isinstance(x, EnvPath)


def str_to_path(x):
    """Converts a string to a path."""
    if x is None:
        return None
    elif isinstance(x, str):
        # checking x is needed to avoid uncontrolled converting empty string to Path('.')
        return pathlib.Path(x) if x else None
    elif isinstance(x, pathlib.Path):
        return x
    elif isinstance(x, EnvPath) and len(x) == 1:
        return pathlib.Path(x[0]) if x[0] else None
    else:
        raise TypeError(
            f"Variable should be a pathlib.Path, str or single EnvPath type. {type(x)} given."
        )


def str_to_env_path(x):
    """Converts a string to an environment path, ie a list of strings,
    splitting on the OS separator.
    """
    # splitting will be done implicitly in EnvPath's __init__
    return EnvPath(x)


def path_to_str(x):
    """Converts a path to a string."""
    return str(x)


def env_path_to_str(x):
    """Converts an environment path to a string by joining on the OS
    separator.
    """
    return os.pathsep.join(x)


def is_bool(x):
    """Tests if something is a boolean."""
    return isinstance(x, bool)


def is_bool_or_none(x):
    """Tests if something is a boolean or None."""
    return (x is None) or isinstance(x, bool)


def is_logfile_opt(x):
    """
    Checks if x is a valid $XONSH_TRACEBACK_LOGFILE option. Returns False
    if x is not a writable/creatable file or an empty string or None.
    """
    if x is None:
        return True
    if not isinstance(x, str):
        return False
    else:
        return is_writable_file(x) or x == ""


def to_logfile_opt(x):
    """Converts a $XONSH_TRACEBACK_LOGFILE option to either a str containing
    the filepath if it is a writable file or None if the filepath is not
    valid, informing the user on stderr about the invalid choice.
    """
<<<<<<< HEAD
    if isinstance(x, pathlib.Path):
=======
    if isinstance(x, os.PathLike):  # type: ignore
>>>>>>> fd597e69
        x = str(x)
    if is_logfile_opt(x):
        return x
    else:
        # if option is not valid, return a proper
        # option and inform the user on stderr
        sys.stderr.write(
            "xonsh: $XONSH_TRACEBACK_LOGFILE must be a "
            "filepath pointing to a file that either exists "
            "and is writable or that can be created.\n"
        )
        return None


def logfile_opt_to_str(x):
    """
    Detypes a $XONSH_TRACEBACK_LOGFILE option.
    """
    if x is None:
        # None should not be detyped to 'None', as 'None' constitutes
        # a perfectly valid filename and retyping it would introduce
        # ambiguity. Detype to the empty string instead.
        return ""
    return str(x)


_FALSES = LazyObject(
    lambda: frozenset(["", "0", "n", "f", "no", "none", "false", "off"]),
    globals(),
    "_FALSES",
)


def to_bool(x):
    """Converts to a boolean in a semantically meaningful way."""
    if isinstance(x, bool):
        return x
    elif isinstance(x, str):
        return False if x.lower() in _FALSES else True
    else:
        return bool(x)


def to_bool_or_none(x):
    """Converts to a boolean or none in a semantically meaningful way."""
    if x is None or isinstance(x, bool):
        return x
    elif isinstance(x, str):
        low_x = x.lower()
        if low_x == "none":
            return None
        else:
            return False if x.lower() in _FALSES else True
    else:
        return bool(x)


def to_itself(x):
    """No conversion, returns itself."""
    return x


def to_int_or_none(x) -> tp.Optional[int]:
    """Convert the given value to integer if possible. Otherwise return None"""
    if isinstance(x, str) and x.lower() == "none":
        return None
    else:
        return int(x)


def bool_to_str(x):
    """Converts a bool to an empty string if False and the string '1' if
    True.
    """
    return "1" if x else ""


def bool_or_none_to_str(x):
    """Converts a bool or None value to a string."""
    if x is None:
        return "None"
    else:
        return "1" if x else ""


_BREAKS = LazyObject(
    lambda: frozenset(["b", "break", "s", "skip", "q", "quit"]), globals(), "_BREAKS"
)


def to_bool_or_break(x):
    if isinstance(x, str) and x.lower() in _BREAKS:
        return "break"
    else:
        return to_bool(x)


def is_bool_or_int(x):
    """Returns whether a value is a boolean or integer."""
    return is_bool(x) or is_int(x)


def to_bool_or_int(x):
    """Converts a value to a boolean or an integer."""
    if isinstance(x, str):
        return int(x) if x.isdigit() else to_bool(x)
    elif is_int(x):  # bools are ints too!
        return x
    else:
        return bool(x)


def bool_or_int_to_str(x):
    """Converts a boolean or integer to a string."""
    return bool_to_str(x) if is_bool(x) else str(x)


@lazyobject
def SLICE_REG():
    return re.compile(
        r"(?P<start>(?:-\d)?\d*):(?P<end>(?:-\d)?\d*):?(?P<step>(?:-\d)?\d*)"
    )


def ensure_slice(x):
    """Try to convert an object into a slice, complain on failure"""
    if not x and x != 0:
        return slice(None)
    elif is_slice(x):
        return x
    try:
        x = int(x)
        if x != -1:
            s = slice(x, x + 1)
        else:
            s = slice(-1, None, None)
    except ValueError:
        x = x.strip("[]()")
        m = SLICE_REG.fullmatch(x)
        if m:
            groups = (int(i) if i else None for i in m.groups())
            s = slice(*groups)
        else:
            raise ValueError("cannot convert {!r} to slice".format(x))
    except TypeError:
        try:
            s = slice(*(int(i) for i in x))
        except (TypeError, ValueError):
            raise ValueError("cannot convert {!r} to slice".format(x))
    return s


def get_portions(it, slices):
    """Yield from portions of an iterable.

    Parameters
    ----------
    it: iterable
    slices: a slice or a list of slice objects
    """
    if is_slice(slices):
        slices = [slices]
    if len(slices) == 1:
        s = slices[0]
        try:
            yield from itertools.islice(it, s.start, s.stop, s.step)
            return
        except ValueError:  # islice failed
            pass
    it = list(it)
    for s in slices:
        yield from it[s]


def is_slice_as_str(x):
    """
    Test if string x is a slice. If not a string return False.
    """
    try:
        x = x.strip("[]()")
        m = SLICE_REG.fullmatch(x)
        if m:
            return True
    except AttributeError:
        pass
    return False


def is_int_as_str(x):
    """
    Test if string x is an integer. If not a string return False.
    """
    try:
        return x.isdecimal()
    except AttributeError:
        return False


def is_string_set(x):
    """Tests if something is a set of strings"""
    return isinstance(x, cabc.Set) and all(isinstance(a, str) for a in x)


def csv_to_set(x):
    """Convert a comma-separated list of strings to a set of strings."""
    if not x:
        return set()
    else:
        return set(x.split(","))


def set_to_csv(x):
    """Convert a set of strings to a comma-separated list of strings."""
    return ",".join(x)


def pathsep_to_set(x):
    """Converts a os.pathsep separated string to a set of strings."""
    if not x:
        return set()
    else:
        return set(x.split(os.pathsep))


def set_to_pathsep(x, sort=False):
    """Converts a set to an os.pathsep separated string. The sort kwarg
    specifies whether to sort the set prior to str conversion.
    """
    if sort:
        x = sorted(x)
    return os.pathsep.join(x)


def is_string_seq(x):
    """Tests if something is a sequence of strings"""
    return isinstance(x, cabc.Sequence) and all(isinstance(a, str) for a in x)


def is_nonstring_seq_of_strings(x):
    """Tests if something is a sequence of strings, where the top-level
    sequence is not a string itself.
    """
    return (
        isinstance(x, cabc.Sequence)
        and not isinstance(x, str)
        and all(isinstance(a, str) for a in x)
    )


def pathsep_to_seq(x):
    """Converts a os.pathsep separated string to a sequence of strings."""
    if not x:
        return []
    else:
        return x.split(os.pathsep)


def seq_to_pathsep(x):
    """Converts a sequence to an os.pathsep separated string."""
    return os.pathsep.join(x)


def pathsep_to_upper_seq(x):
    """Converts a os.pathsep separated string to a sequence of
    uppercase strings.
    """
    if not x:
        return []
    else:
        return x.upper().split(os.pathsep)


def seq_to_upper_pathsep(x):
    """Converts a sequence to an uppercase os.pathsep separated string."""
    return os.pathsep.join(x).upper()


def is_bool_seq(x):
    """Tests if an object is a sequence of bools."""
    return isinstance(x, cabc.Sequence) and all(isinstance(y, bool) for y in x)


def csv_to_bool_seq(x):
    """Takes a comma-separated string and converts it into a list of bools."""
    return [to_bool(y) for y in csv_to_set(x)]


def bool_seq_to_csv(x):
    """Converts a sequence of bools to a comma-separated string."""
    return ",".join(map(str, x))


def ptk2_color_depth_setter(x):
    """Setter function for $PROMPT_TOOLKIT_COLOR_DEPTH. Also
    updates os.environ so prompt toolkit can pickup the value.
    """
    x = str(x)
    if x in {
        "DEPTH_1_BIT",
        "MONOCHROME",
        "DEPTH_4_BIT",
        "ANSI_COLORS_ONLY",
        "DEPTH_8_BIT",
        "DEFAULT",
        "DEPTH_24_BIT",
        "TRUE_COLOR",
    }:
        pass
    elif x in {"", None}:
        x = ""
    else:
        msg = '"{}" is not a valid value for $PROMPT_TOOLKIT_COLOR_DEPTH. '.format(x)
        warnings.warn(msg, RuntimeWarning)
        x = ""
    if x == "" and "PROMPT_TOOLKIT_COLOR_DEPTH" in os_environ:
        del os_environ["PROMPT_TOOLKIT_COLOR_DEPTH"]
    else:
        os_environ["PROMPT_TOOLKIT_COLOR_DEPTH"] = x
    return x


def is_completions_display_value(x):
    return x in {"none", "single", "multi"}


def to_completions_display_value(x):
    x = str(x).lower()
    if x in {"none", "false"}:
        x = "none"
    elif x in {"multi", "true"}:
        x = "multi"
    elif x in {"single", "readline"}:
        pass
    else:
        msg = '"{}" is not a valid value for $COMPLETIONS_DISPLAY. '.format(x)
        msg += 'Using "multi".'
        warnings.warn(msg, RuntimeWarning)
        x = "multi"
    return x


def is_str_str_dict(x):
    """Tests if something is a str:str dictionary"""
    return isinstance(x, dict) and all(
        isinstance(k, str) and isinstance(v, str) for k, v in x.items()
    )


def to_dict(x):
    """Converts a string to a dictionary"""
    if isinstance(x, dict):
        return x
    try:
        x = ast.literal_eval(x)
    except (ValueError, SyntaxError):
        msg = '"{}" can not be converted to Python dictionary.'.format(x)
        warnings.warn(msg, RuntimeWarning)
        x = dict()
    return x


def to_str_str_dict(x):
    """Converts a string to str:str dictionary"""
    if is_str_str_dict(x):
        return x
    x = to_dict(x)
    if not is_str_str_dict(x):
        msg = '"{}" can not be converted to str:str dictionary.'.format(x)
        warnings.warn(msg, RuntimeWarning)
        x = dict()
    return x


def dict_to_str(x):
    """Converts a dictionary to a string"""
    if not x or len(x) == 0:
        return ""
    return str(x)


# history validation

_min_to_sec = lambda x: 60.0 * float(x)
_hour_to_sec = lambda x: 60.0 * _min_to_sec(x)
_day_to_sec = lambda x: 24.0 * _hour_to_sec(x)
_month_to_sec = lambda x: 30.4375 * _day_to_sec(x)
_year_to_sec = lambda x: 365.25 * _day_to_sec(x)
_kb_to_b = lambda x: 1024 * int(x)
_mb_to_b = lambda x: 1024 * _kb_to_b(x)
_gb_to_b = lambda x: 1024 * _mb_to_b(x)
_tb_to_b = lambda x: 1024 * _tb_to_b(x)  # type: ignore

CANON_HISTORY_UNITS = LazyObject(
    lambda: frozenset(["commands", "files", "s", "b"]), globals(), "CANON_HISTORY_UNITS"
)

HISTORY_UNITS = LazyObject(
    lambda: {
        "": ("commands", int),
        "c": ("commands", int),
        "cmd": ("commands", int),
        "cmds": ("commands", int),
        "command": ("commands", int),
        "commands": ("commands", int),
        "f": ("files", int),
        "files": ("files", int),
        "s": ("s", float),
        "sec": ("s", float),
        "second": ("s", float),
        "seconds": ("s", float),
        "m": ("s", _min_to_sec),
        "min": ("s", _min_to_sec),
        "mins": ("s", _min_to_sec),
        "h": ("s", _hour_to_sec),
        "hr": ("s", _hour_to_sec),
        "hour": ("s", _hour_to_sec),
        "hours": ("s", _hour_to_sec),
        "d": ("s", _day_to_sec),
        "day": ("s", _day_to_sec),
        "days": ("s", _day_to_sec),
        "mon": ("s", _month_to_sec),
        "month": ("s", _month_to_sec),
        "months": ("s", _month_to_sec),
        "y": ("s", _year_to_sec),
        "yr": ("s", _year_to_sec),
        "yrs": ("s", _year_to_sec),
        "year": ("s", _year_to_sec),
        "years": ("s", _year_to_sec),
        "b": ("b", int),
        "byte": ("b", int),
        "bytes": ("b", int),
        "kb": ("b", _kb_to_b),
        "kilobyte": ("b", _kb_to_b),
        "kilobytes": ("b", _kb_to_b),
        "mb": ("b", _mb_to_b),
        "meg": ("b", _mb_to_b),
        "megs": ("b", _mb_to_b),
        "megabyte": ("b", _mb_to_b),
        "megabytes": ("b", _mb_to_b),
        "gb": ("b", _gb_to_b),
        "gig": ("b", _gb_to_b),
        "gigs": ("b", _gb_to_b),
        "gigabyte": ("b", _gb_to_b),
        "gigabytes": ("b", _gb_to_b),
        "tb": ("b", _tb_to_b),
        "terabyte": ("b", _tb_to_b),
        "terabytes": ("b", _tb_to_b),
    },
    globals(),
    "HISTORY_UNITS",
)
"""Maps lowercase unit names to canonical name and conversion utilities."""


def is_history_tuple(x):
    """Tests if something is a proper history value, units tuple."""
    if (
        isinstance(x, cabc.Sequence)
        and len(x) == 2
        and isinstance(x[0], (int, float))
        and x[1].lower() in CANON_HISTORY_UNITS
    ):
        return True
    return False


def is_history_backend(x):
    """Tests if something is a valid history backend."""
    return is_string(x) or is_class(x) or isinstance(x, object)


def is_dynamic_cwd_width(x):
    """Determine if the input is a valid input for the DYNAMIC_CWD_WIDTH
    environment variable.
    """
    return (
        isinstance(x, tuple)
        and len(x) == 2
        and isinstance(x[0], float)
        and x[1] in set("c%")
    )


def to_dynamic_cwd_tuple(x):
    """Convert to a canonical cwd_width tuple."""
    unit = "c"
    if isinstance(x, str):
        if x[-1] == "%":
            x = x[:-1]
            unit = "%"
        else:
            unit = "c"
        return (float(x), unit)
    else:
        return (float(x[0]), x[1])


def dynamic_cwd_tuple_to_str(x):
    """Convert a canonical cwd_width tuple to a string."""
    if x[1] == "%":
        return str(x[0]) + "%"
    else:
        return str(x[0])


RE_HISTORY_TUPLE = LazyObject(
    lambda: re.compile(r"([-+]?[0-9]*\.?[0-9]+([eE][-+]?[0-9]+)?)\s*([A-Za-z]*)"),
    globals(),
    "RE_HISTORY_TUPLE",
)


def to_history_tuple(x):
    """Converts to a canonical history tuple."""
    if not isinstance(x, (cabc.Sequence, float, int)):
        raise ValueError("history size must be given as a sequence or number")
    if isinstance(x, str):
        m = RE_HISTORY_TUPLE.match(x.strip().lower())
        return to_history_tuple((m.group(1), m.group(3)))
    elif isinstance(x, (float, int)):
        return to_history_tuple((x, "commands"))
    units, converter = HISTORY_UNITS[x[1]]
    value = converter(x[0])
    return (value, units)


def history_tuple_to_str(x):
    """Converts a valid history tuple to a canonical string."""
    return "{0} {1}".format(*x)


def all_permutations(iterable):
    """Yeilds all permutations, not just those of a specified length"""
    for r in range(1, len(iterable) + 1):
        yield from itertools.permutations(iterable, r=r)


def format_color(string, **kwargs):
    """Formats strings that may contain colors. This simply dispatches to the
    shell instances method of the same name. The results of this function should
    be directly usable by print_color().
    """
    return builtins.__xonsh__.shell.shell.format_color(string, **kwargs)


def print_color(string, **kwargs):
    """Prints a string that may contain colors. This dispatched to the shell
    method of the same name. Colors will be formatted if they have not already
    been.
    """
    builtins.__xonsh__.shell.shell.print_color(string, **kwargs)


def color_style_names():
    """Returns an iterable of all available style names."""
    return builtins.__xonsh__.shell.shell.color_style_names()


def color_style():
    """Returns the current color map."""
    return builtins.__xonsh__.shell.shell.color_style()


def register_custom_style(
    name, styles, highlight_color=None, background_color=None, base="default"
):
    """Register custom style.

    Parameters
    ----------
    name : str
        Style name.
    styles : dict
        Token -> style mapping.
    highlight_color : str
        Hightlight color.
    background_color : str
        Background color.
    base : str, optional
        Base style to use as default.

    Returns
    -------
    style : The style object created, None if not succeeded
    """
    style = None
    if pygments_version_info():
        from xonsh.pyghooks import register_custom_pygments_style

        style = register_custom_pygments_style(
            name, styles, highlight_color, background_color, base
        )

    # register ANSI colors
    from xonsh.ansi_colors import register_custom_ansi_style

    register_custom_ansi_style(name, styles, base)

    return style


def _token_attr_from_stylemap(stylemap):
    """yields tokens attr, and index from a stylemap """
    import prompt_toolkit as ptk

    if builtins.__xonsh__.shell.shell_type == "prompt_toolkit1":
        style = ptk.styles.style_from_dict(stylemap)
        for token in stylemap:
            yield token, style.token_to_attrs[token]
    else:
        style = ptk.styles.style_from_pygments_dict(stylemap)
        for token in stylemap:
            style_str = "class:{}".format(
                ptk.styles.pygments.pygments_token_to_classname(token)
            )
            yield (token, style.get_attrs_for_style_str(style_str))


def _get_color_lookup_table():
    """Returns the prompt_toolkit win32 ColorLookupTable """
    if builtins.__xonsh__.shell.shell_type == "prompt_toolkit1":
        from prompt_toolkit.terminal.win32_output import ColorLookupTable
    else:
        from prompt_toolkit.output.win32 import ColorLookupTable
    return ColorLookupTable()


def _get_color_indexes(style_map):
    """Generates the color and windows color index for a style """
    table = _get_color_lookup_table()
    for token, attr in _token_attr_from_stylemap(style_map):
        if attr.color:
            index = table.lookup_fg_color(attr.color)
            try:
                rgb = (
                    int(attr.color[0:2], 16),
                    int(attr.color[2:4], 16),
                    int(attr.color[4:6], 16),
                )
            except Exception:
                rgb = None
            yield token, index, rgb


# Map of new PTK2 color names to PTK1 variants
PTK_NEW_OLD_COLOR_MAP = LazyObject(
    lambda: {
        "black": "black",
        "red": "darkred",
        "green": "darkgreen",
        "yellow": "brown",
        "blue": "darkblue",
        "magenta": "purple",
        "cyan": "teal",
        "gray": "lightgray",
        "brightblack": "darkgray",
        "brightred": "red",
        "brightgreen": "green",
        "brightyellow": "yellow",
        "brightblue": "blue",
        "brightmagenta": "fuchsia",
        "brightcyan": "turquoise",
        "white": "white",
    },
    globals(),
    "PTK_NEW_OLD_COLOR_MAP",
)

# Map of new ansicolor names to old PTK1 names
ANSICOLOR_NAMES_MAP = LazyObject(
    lambda: {"ansi" + k: "#ansi" + v for k, v in PTK_NEW_OLD_COLOR_MAP.items()},
    globals(),
    "ANSICOLOR_NAMES_MAP",
)


def _win10_color_map():
    cmap = {
        "ansiblack": (12, 12, 12),
        "ansiblue": (0, 55, 218),
        "ansigreen": (19, 161, 14),
        "ansicyan": (58, 150, 221),
        "ansired": (197, 15, 31),
        "ansimagenta": (136, 23, 152),
        "ansiyellow": (193, 156, 0),
        "ansigray": (204, 204, 204),
        "ansibrightblack": (118, 118, 118),
        "ansibrightblue": (59, 120, 255),
        "ansibrightgreen": (22, 198, 12),
        "ansibrightcyan": (97, 214, 214),
        "ansibrightred": (231, 72, 86),
        "ansibrightmagenta": (180, 0, 158),
        "ansibrightyellow": (249, 241, 165),
        "ansiwhite": (242, 242, 242),
    }
    return {
        k: "#{0:02x}{1:02x}{2:02x}".format(r, g, b) for k, (r, g, b) in cmap.items()
    }


WIN10_COLOR_MAP = LazyObject(_win10_color_map, globals(), "WIN10_COLOR_MAP")


def _win_bold_color_map():
    """ Map dark ansi colors to lighter version. """
    return {
        "ansiblack": "ansibrightblack",
        "ansiblue": "ansibrightblue",
        "ansigreen": "ansibrightgreen",
        "ansicyan": "ansibrightcyan",
        "ansired": "ansibrightred",
        "ansimagenta": "ansibrightmagenta",
        "ansiyellow": "ansibrightyellow",
        "ansigray": "ansiwhite",
    }


WIN_BOLD_COLOR_MAP = LazyObject(_win_bold_color_map, globals(), "WIN_BOLD_COLOR_MAP")


def hardcode_colors_for_win10(style_map):
    """Replace all ansi colors with hardcoded colors to avoid unreadable defaults
    in conhost.exe
    """
    modified_style = {}
    if not builtins.__xonsh__.env["PROMPT_TOOLKIT_COLOR_DEPTH"]:
        builtins.__xonsh__.env["PROMPT_TOOLKIT_COLOR_DEPTH"] = "DEPTH_24_BIT"
    # Replace all ansi colors with hardcoded colors to avoid unreadable defaults
    # in conhost.exe
    for token, style_str in style_map.items():
        for ansicolor in WIN10_COLOR_MAP:
            if ansicolor in style_str:
                if "bold" in style_str and "nobold" not in style_str:
                    # Win10  doesn't yet handle bold colors. Instead dark
                    # colors are mapped to their lighter version. We simulate
                    # the same here.
                    style_str.replace("bold", "")
                    hexcolor = WIN10_COLOR_MAP[
                        WIN_BOLD_COLOR_MAP.get(ansicolor, ansicolor)
                    ]
                else:
                    hexcolor = WIN10_COLOR_MAP[ansicolor]
                style_str = style_str.replace(ansicolor, hexcolor)
        modified_style[token] = style_str
    return modified_style


def ansicolors_to_ptk1_names(stylemap):
    """Converts ansicolor names in a stylemap to old PTK1 color names"""
    if pygments_version_info() and pygments_version_info() >= (2, 4, 0):
        return stylemap
    modified_stylemap = {}
    for token, style_str in stylemap.items():
        for color, ptk1_color in ANSICOLOR_NAMES_MAP.items():
            if "#" + color not in style_str:
                style_str = style_str.replace(color, ptk1_color)
        modified_stylemap[token] = style_str
    return modified_stylemap


def intensify_colors_for_cmd_exe(style_map):
    """Returns a modified style to where colors that maps to dark
    colors are replaced with brighter versions.
    """
    modified_style = {}
    replace_colors = {
        1: "ansibrightcyan",  # subst blue with bright cyan
        2: "ansibrightgreen",  # subst green with bright green
        4: "ansibrightred",  # subst red with bright red
        5: "ansibrightmagenta",  # subst magenta with bright magenta
        6: "ansibrightyellow",  # subst yellow with bright yellow
        9: "ansicyan",  # subst intense blue with dark cyan (more readable)
    }
    if builtins.__xonsh__.shell.shell_type == "prompt_toolkit1":
        replace_colors = ansicolors_to_ptk1_names(replace_colors)
    for token, idx, _ in _get_color_indexes(style_map):
        if idx in replace_colors:
            modified_style[token] = replace_colors[idx]
    return modified_style


def intensify_colors_on_win_setter(enable):
    """Resets the style when setting the INTENSIFY_COLORS_ON_WIN
    environment variable.
    """
    enable = to_bool(enable)
    if (
        hasattr(builtins.__xonsh__, "shell")
        and builtins.__xonsh__.shell is not None
        and hasattr(builtins.__xonsh__.shell.shell.styler, "style_name")
    ):
        delattr(builtins.__xonsh__.shell.shell.styler, "style_name")
    return enable


def format_std_prepost(template, env=None):
    """Formats a template prefix/postfix string for a standard buffer.
    Returns a string suitable for prepending or appending.
    """
    if not template:
        return ""
    env = builtins.__xonsh__.env if env is None else env
    invis = "\001\002"
    if builtins.__xonsh__.shell is None:
        # shell hasn't fully started up (probably still in xonshrc)
        from xonsh.prompt.base import PromptFormatter
        from xonsh.ansi_colors import ansi_partial_color_format

        pf = PromptFormatter()
        s = pf(template)
        style = env.get("XONSH_COLOR_STYLE")
        s = ansi_partial_color_format(invis + s + invis, hide=False, style=style)
    else:
        # shell has fully started. do the normal thing
        shell = builtins.__xonsh__.shell.shell
        try:
            s = shell.prompt_formatter(template)
        except Exception:
            print_exception()
        # \001\002 is there to fool pygments into not returning an empty string
        # for potentially empty input. This happens when the template is just a
        # color code with no visible text.
        s = shell.format_color(invis + s + invis, force_string=True)
    s = s.replace(invis, "")
    return s


_RE_STRING_START = "[bBprRuUf]*"
_RE_STRING_TRIPLE_DOUBLE = '"""'
_RE_STRING_TRIPLE_SINGLE = "'''"
_RE_STRING_DOUBLE = '"'
_RE_STRING_SINGLE = "'"
_STRINGS = (
    _RE_STRING_TRIPLE_DOUBLE,
    _RE_STRING_TRIPLE_SINGLE,
    _RE_STRING_DOUBLE,
    _RE_STRING_SINGLE,
)
RE_BEGIN_STRING = LazyObject(
    lambda: re.compile("(" + _RE_STRING_START + "(" + "|".join(_STRINGS) + "))"),
    globals(),
    "RE_BEGIN_STRING",
)
"""Regular expression matching the start of a string, including quotes and
leading characters (r, b, or u)"""

RE_STRING_START = LazyObject(
    lambda: re.compile(_RE_STRING_START), globals(), "RE_STRING_START"
)
"""Regular expression matching the characters before the quotes when starting a
string (r, b, or u, case insensitive)"""

RE_STRING_CONT = LazyDict(
    {
        '"': lambda: re.compile(r'((\\(.|\n))|([^"\\]))*'),
        "'": lambda: re.compile(r"((\\(.|\n))|([^'\\]))*"),
        '"""': lambda: re.compile(r'((\\(.|\n))|([^"\\])|("(?!""))|\n)*'),
        "'''": lambda: re.compile(r"((\\(.|\n))|([^'\\])|('(?!''))|\n)*"),
    },
    globals(),
    "RE_STRING_CONT",
)
"""Dictionary mapping starting quote sequences to regular expressions that
match the contents of a string beginning with those quotes (not including the
terminating quotes)"""


@lazyobject
def RE_COMPLETE_STRING():
    ptrn = (
        "^"
        + _RE_STRING_START
        + "(?P<quote>"
        + "|".join(_STRINGS)
        + ")"
        + ".*?(?P=quote)$"
    )
    return re.compile(ptrn, re.DOTALL)


def strip_simple_quotes(s):
    """Gets rid of single quotes, double quotes, single triple quotes, and
    single double quotes from a string, if present front and back of a string.
    Otherwiswe, does nothing.
    """
    starts_single = s.startswith("'")
    starts_double = s.startswith('"')
    if not starts_single and not starts_double:
        return s
    elif starts_single:
        ends_single = s.endswith("'")
        if not ends_single:
            return s
        elif s.startswith("'''") and s.endswith("'''") and len(s) >= 6:
            return s[3:-3]
        elif len(s) >= 2:
            return s[1:-1]
        else:
            return s
    else:
        # starts double
        ends_double = s.endswith('"')
        if not ends_double:
            return s
        elif s.startswith('"""') and s.endswith('"""') and len(s) >= 6:
            return s[3:-3]
        elif len(s) >= 2:
            return s[1:-1]
        else:
            return s


def check_for_partial_string(x):
    """Returns the starting index (inclusive), ending index (exclusive), and
    starting quote string of the most recent Python string found in the input.

    check_for_partial_string(x) -> (startix, endix, quote)

    Parameters
    ----------
    x : str
        The string to be checked (representing a line of terminal input)

    Returns
    -------
    startix : int (or None)
        The index where the most recent Python string found started
        (inclusive), or None if no strings exist in the input

    endix : int (or None)
        The index where the most recent Python string found ended (exclusive),
        or None if no strings exist in the input OR if the input ended in the
        middle of a Python string

    quote : str (or None)
        A string containing the quote used to start the string (e.g., b", ",
        '''), or None if no string was found.
    """
    string_indices = []
    starting_quote = []
    current_index = 0
    match = re.search(RE_BEGIN_STRING, x)
    while match is not None:
        # add the start in
        start = match.start()
        quote = match.group(0)
        lenquote = len(quote)
        current_index += start
        # store the starting index of the string, as well as the
        # characters in the starting quotes (e.g., ", ', """, r", etc)
        string_indices.append(current_index)
        starting_quote.append(quote)
        # determine the string that should terminate this string
        ender = re.sub(RE_STRING_START, "", quote)
        x = x[start + lenquote :]
        current_index += lenquote
        # figure out what is inside the string
        continuer = RE_STRING_CONT[ender]
        contents = re.match(continuer, x)
        inside = contents.group(0)
        leninside = len(inside)
        current_index += contents.start() + leninside + len(ender)
        # if we are not at the end of the input string, add the ending index of
        # the string to string_indices
        if contents.end() < len(x):
            string_indices.append(current_index)
        x = x[leninside + len(ender) :]
        # find the next match
        match = re.search(RE_BEGIN_STRING, x)
    numquotes = len(string_indices)
    if numquotes == 0:
        return (None, None, None)
    elif numquotes % 2:
        return (string_indices[-1], None, starting_quote[-1])
    else:
        return (string_indices[-2], string_indices[-1], starting_quote[-1])


# regular expressions for matching environment variables
# i.e $FOO, ${'FOO'}
@lazyobject
def POSIX_ENVVAR_REGEX():
    pat = r"""\$({(?P<quote>['"])|)(?P<envvar>\w+)((?P=quote)}|(?:\1\b))"""
    return re.compile(pat)


def expandvars(path):
    """Expand shell variables of the forms $var, ${var} and %var%.
    Unknown variables are left unchanged."""
    env = builtins.__xonsh__.env
    if isinstance(path, bytes):
        path = path.decode(
            encoding=env.get("XONSH_ENCODING"), errors=env.get("XONSH_ENCODING_ERRORS")
        )
    elif isinstance(path, pathlib.Path):
        # get the path's string representation
        path = str(path)
    if "$" in path:
        shift = 0
        for match in POSIX_ENVVAR_REGEX.finditer(path):
            name = match.group("envvar")
            if name in env:
                detyper = env.get_detyper(name)
                val = env[name]
                value = str(val) if detyper is None else detyper(val)
                value = str(val) if value is None else value
                start_pos, end_pos = match.span()
                path_len_before_replace = len(path)
                path = path[: start_pos + shift] + value + path[end_pos + shift :]
                shift = shift + len(path) - path_len_before_replace
    return path


#
# File handling tools
#


def backup_file(fname):
    """Moves an existing file to a new name that has the current time right
    before the extension.
    """
    # lazy imports
    import shutil
    from datetime import datetime

    base, ext = os.path.splitext(fname)
    timestamp = datetime.now().strftime("%Y-%m-%d-%H-%M-%S-%f")
    newfname = "%s.%s%s" % (base, timestamp, ext)
    shutil.move(fname, newfname)


def normabspath(p):
    """Returns as normalized absolute path, namely, normcase(abspath(p))"""
    return os.path.normcase(os.path.abspath(p))


def expanduser_abs_path(inp):
    """ Provides user expanded absolute path """
    return os.path.abspath(expanduser(inp))


WINDOWS_DRIVE_MATCHER = LazyObject(
    lambda: re.compile(r"^\w:"), globals(), "WINDOWS_DRIVE_MATCHER"
)


def expand_case_matching(s):
    """Expands a string to a case insensitive globable string."""
    t = []
    openers = {"[", "{"}
    closers = {"]", "}"}
    nesting = 0

    drive_part = WINDOWS_DRIVE_MATCHER.match(s) if ON_WINDOWS else None

    if drive_part:
        drive_part = drive_part.group(0)
        t.append(drive_part)
        s = s[len(drive_part) :]

    for c in s:
        if c in openers:
            nesting += 1
        elif c in closers:
            nesting -= 1
        elif nesting > 0:
            pass
        elif c.isalpha():
            folded = c.casefold()
            if len(folded) == 1:
                c = "[{0}{1}]".format(c.upper(), c.lower())
            else:
                newc = ["[{0}{1}]?".format(f.upper(), f.lower()) for f in folded[:-1]]
                newc = "".join(newc)
                newc += "[{0}{1}{2}]".format(folded[-1].upper(), folded[-1].lower(), c)
                c = newc
        t.append(c)
    return "".join(t)


def globpath(
    s, ignore_case=False, return_empty=False, sort_result=None, include_dotfiles=None
):
    """Simple wrapper around glob that also expands home and env vars."""
    o, s = _iglobpath(
        s,
        ignore_case=ignore_case,
        sort_result=sort_result,
        include_dotfiles=include_dotfiles,
    )
    o = list(o)
    no_match = [] if return_empty else [s]
    return o if len(o) != 0 else no_match


def _dotglobstr(s):
    modified = False
    dotted_s = s
    if "/*" in dotted_s:
        dotted_s = dotted_s.replace("/*", "/.*")
        dotted_s = dotted_s.replace("/.**/.*", "/**/.*")
        modified = True
    if dotted_s.startswith("*") and not dotted_s.startswith("**"):
        dotted_s = "." + dotted_s
        modified = True
    return dotted_s, modified


def _iglobpath(s, ignore_case=False, sort_result=None, include_dotfiles=None):
    s = builtins.__xonsh__.expand_path(s)
    if sort_result is None:
        sort_result = builtins.__xonsh__.env.get("GLOB_SORTED")
    if include_dotfiles is None:
        include_dotfiles = builtins.__xonsh__.env.get("DOTGLOB")
    if ignore_case:
        s = expand_case_matching(s)
    if "**" in s and "**/*" not in s:
        s = s.replace("**", "**/*")
    if include_dotfiles:
        dotted_s, dotmodified = _dotglobstr(s)
    if sort_result:
        paths = glob.glob(s, recursive=True)
        if include_dotfiles and dotmodified:
            paths.extend(glob.iglob(dotted_s, recursive=True))
        paths.sort()
        paths = iter(paths)
    else:
        paths = glob.iglob(s, recursive=True)
        if include_dotfiles and dotmodified:
            paths = itertools.chain(glob.iglob(dotted_s, recursive=True), paths)
    return paths, s


def iglobpath(s, ignore_case=False, sort_result=None, include_dotfiles=None):
    """Simple wrapper around iglob that also expands home and env vars."""
    try:
        return _iglobpath(
            s,
            ignore_case=ignore_case,
            sort_result=sort_result,
            include_dotfiles=include_dotfiles,
        )[0]
    except IndexError:
        # something went wrong in the actual iglob() call
        return iter(())


def ensure_timestamp(t, datetime_format=None):
    if isinstance(t, (int, float)):
        return t
    try:
        return float(t)
    except (ValueError, TypeError):
        pass
    if datetime_format is None:
        datetime_format = builtins.__xonsh__.env["XONSH_DATETIME_FORMAT"]
    if isinstance(t, datetime.datetime):
        t = t.timestamp()
    else:
        t = datetime.datetime.strptime(t, datetime_format).timestamp()
    return t


def format_datetime(dt):
    """Format datetime object to string base on $XONSH_DATETIME_FORMAT Env."""
    format_ = builtins.__xonsh__.env["XONSH_DATETIME_FORMAT"]
    return dt.strftime(format_)


def columnize(elems, width=80, newline="\n"):
    """Takes an iterable of strings and returns a list of lines with the
    elements placed in columns. Each line will be at most *width* columns.
    The newline character will be appended to the end of each line.
    """
    sizes = [len(e) + 1 for e in elems]
    total = sum(sizes)
    nelem = len(elems)
    if total - 1 <= width:
        ncols = len(sizes)
        nrows = 1
        columns = [sizes]
        last_longest_row = total
        enter_loop = False
    else:
        ncols = 1
        nrows = len(sizes)
        columns = [sizes]
        last_longest_row = max(sizes)
        enter_loop = True
    while enter_loop:
        longest_row = sum(map(max, columns))
        if longest_row - 1 <= width:
            # we might be able to fit another column.
            ncols += 1
            nrows = nelem // ncols
            columns = [sizes[i * nrows : (i + 1) * nrows] for i in range(ncols)]
            last_longest_row = longest_row
        else:
            # we can't fit another column
            ncols -= 1
            nrows = nelem // ncols
            break
    pad = (width - last_longest_row + ncols) // ncols
    pad = pad if pad > 1 else 1
    data = [elems[i * nrows : (i + 1) * nrows] for i in range(ncols)]
    colwidths = [max(map(len, d)) + pad for d in data]
    colwidths[-1] -= pad
    row_t = "".join(["{{row[{i}]: <{{w[{i}]}}}}".format(i=i) for i in range(ncols)])
    row_t += newline
    lines = [
        row_t.format(row=row, w=colwidths)
        for row in itertools.zip_longest(*data, fillvalue="")
    ]
    return lines


ALIAS_KWARG_NAMES = frozenset(["args", "stdin", "stdout", "stderr", "spec", "stack"])


def unthreadable(f):
    """Decorator that specifies that a callable alias should be run only
    on the main thread process. This is often needed for debuggers and
    profilers.
    """
    f.__xonsh_threadable__ = False
    return f


def uncapturable(f):
    """Decorator that specifies that a callable alias should not be run with
    any capturing. This is often needed if the alias call interactive
    subprocess, like pagers and text editors.
    """
    f.__xonsh_capturable__ = False
    return f


def carriage_return():
    """Writes a carriage return to stdout, and nothing else."""
    print("\r", flush=True, end="")


def deprecated(deprecated_in=None, removed_in=None):
    """Parametrized decorator that deprecates a function in a graceful manner.

    Updates the decorated function's docstring to mention the version
    that deprecation occurred in and the version it will be removed
    in if both of these values are passed.

    When removed_in is not a release equal to or less than the current
    release, call ``warnings.warn`` with details, while raising
    ``DeprecationWarning``.

    When removed_in is a release equal to or less than the current release,
    raise an ``AssertionError``.

    Parameters
    ----------
    deprecated_in : str
        The version number that deprecated this function.
    removed_in : str
        The version number that this function will be removed in.
    """
    message_suffix = _deprecated_message_suffix(deprecated_in, removed_in)
    if not message_suffix:
        message_suffix = ""

    def decorated(func):
        warning_message = "{} has been deprecated".format(func.__name__)
        warning_message += message_suffix

        @functools.wraps(func)
        def wrapped(*args, **kwargs):
            _deprecated_error_on_expiration(func.__name__, removed_in)
            func(*args, **kwargs)
            warnings.warn(warning_message, DeprecationWarning)

        wrapped.__doc__ = (
            "{}\n\n{}".format(wrapped.__doc__, warning_message)
            if wrapped.__doc__
            else warning_message
        )

        return wrapped

    return decorated


def _deprecated_message_suffix(deprecated_in, removed_in):
    if deprecated_in and removed_in:
        message_suffix = " in version {} and will be removed in version {}".format(
            deprecated_in, removed_in
        )
    elif deprecated_in and not removed_in:
        message_suffix = " in version {}".format(deprecated_in)
    elif not deprecated_in and removed_in:
        message_suffix = " and will be removed in version {}".format(removed_in)
    else:
        message_suffix = None

    return message_suffix


def _deprecated_error_on_expiration(name, removed_in):
    if not removed_in:
        return
    elif LooseVersion(__version__) >= LooseVersion(removed_in):
        raise AssertionError(
            "{} has passed its version {} expiry date!".format(name, removed_in)
        )<|MERGE_RESOLUTION|>--- conflicted
+++ resolved
@@ -1294,11 +1294,7 @@
     the filepath if it is a writable file or None if the filepath is not
     valid, informing the user on stderr about the invalid choice.
     """
-<<<<<<< HEAD
-    if isinstance(x, pathlib.Path):
-=======
     if isinstance(x, os.PathLike):  # type: ignore
->>>>>>> fd597e69
         x = str(x)
     if is_logfile_opt(x):
         return x
