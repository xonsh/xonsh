# -*- coding: utf-8 -*-
"""The xonsh shell"""
import sys
import time
import difflib
import builtins
import warnings

from xonsh.platform import (
    best_shell_type,
    ptk_above_min_supported,
    has_prompt_toolkit,
    minimum_required_ptk_version,
)
from xonsh.tools import XonshError, print_exception, simple_random_choice
from xonsh.events import events
from xonsh.history.dummy import DummyHistory
import xonsh.history.main as xhm


events.doc(
    "on_transform_command",
    """
on_transform_command(cmd: str) -> str

Fired to request xontribs to transform a command line. Return the transformed
command, or the same command if no transformation occurs. Only done for
interactive sessions.

This may be fired multiple times per command, with other transformers input or
output, so design any handlers for this carefully.
""",
)

events.doc(
    "on_precommand",
    """
on_precommand(cmd: str) -> None

Fires just before a command is executed.
""",
)

events.doc(
    "on_postcommand",
    """
on_postcommand(cmd: str, rtn: int, out: str or None, ts: list) -> None

Fires just after a command is executed. The arguments are the same as history.

Parameters:

* ``cmd``: The command that was executed (after transformation)
* ``rtn``: The result of the command executed (``0`` for success)
* ``out``: If xonsh stores command output, this is the output
* ``ts``: Timestamps, in the order of ``[starting, ending]``
""",
)

events.doc(
    "on_pre_prompt_format",
    """
on_pre_prompt_format() -> None

Fires before the prompt will be formatted
""",
)

events.doc(
    "on_pre_prompt",
    """
on_pre_prompt() -> None

Fires just before showing the prompt
""",
)


events.doc(
    "on_post_prompt",
    """
on_post_prompt() -> None

Fires just after the prompt returns
""",
)


def transform_command(src, show_diff=True):
    """Returns the results of firing the precommand handles."""
    i = 0
    limit = sys.getrecursionlimit()
    lst = ""
    raw = src
    while src != lst:
        lst = src
        srcs = events.on_transform_command.fire(cmd=src)
        for s in srcs:
            if s != lst:
                src = s
                break
        i += 1
        if i == limit:
            print_exception(
                "Modifications to source input took more than "
                "the recursion limit number of iterations to "
                "converge."
            )
    debug_level = builtins.__xonsh__.env.get("XONSH_DEBUG")
    if show_diff and debug_level > 1 and src != raw:
        sys.stderr.writelines(
            difflib.unified_diff(
                raw.splitlines(keepends=True),
                src.splitlines(keepends=True),
                fromfile="before precommand event",
                tofile="after precommand event",
            )
        )
    return src


class Shell(object):
    """Main xonsh shell.

    Initializes execution environment and decides if prompt_toolkit or
    readline version of shell should be used.
    """

    shell_type_aliases = {
        "b": "best",
        "best": "best",
        "d": "dumb",
        "dumb": "dumb",
        "ptk": "prompt_toolkit",  # there's only 1 prompt_toolkit shell (now)
        "prompt-toolkit": "prompt_toolkit",
        "prompt_toolkit": "prompt_toolkit",
        "rand": "random",
        "random": "random",
        "rl": "readline",
        "readline": "readline",
    }

    @staticmethod
    def choose_shell_type(init_shell_type=None, env=None):
        # pick a valid shell -- if no shell is specified by the user,
        # shell type is pulled from env
        # extracted for testability
        shell_type = init_shell_type
        if shell_type is None and env:
            shell_type = env.get("SHELL_TYPE")
            if shell_type == "none":
                # This bricks interactive xonsh
                # Can happen from the use of .xinitrc, .xsession, etc
                # odd logic.  We don't override if shell.__init__( shell_type="none"),
                # only if it come from environment?
                shell_type = "best"
        shell_type = Shell.shell_type_aliases.get(shell_type, shell_type)
        if shell_type == "best" or shell_type is None:
            shell_type = best_shell_type()
        elif env and env.get("TERM", "") == "dumb":
            shell_type = "dumb"
        elif shell_type == "random":
            shell_type = simple_random_choice(("readline", "prompt_toolkit"))
        if shell_type == "prompt_toolkit":
            if not has_prompt_toolkit():
                warnings.warn(
                    "'prompt-toolkit' python package is not installed. Falling back to readline."
                )
                shell_type = "readline"
            elif not ptk_above_min_supported():
                warnings.warn(
                    "Installed prompt-toolkit version < v{}.{}.{} is not ".format(
                        *minimum_required_ptk_version
                    )
                    + "supported. Falling back to readline."
                )
                shell_type = "readline"
            if init_shell_type in ("ptk1", "prompt_toolkit1"):
                warnings.warn(
                    "$SHELL_TYPE='{}' now deprecated, please update your run control file'".format(
                        init_shell_type
                    )
                )
        return shell_type

    def __init__(self, execer, ctx=None, shell_type=None, **kwargs):
        """
        Parameters
        ----------
        execer : Execer
            An execer instance capable of running xonsh code.
        ctx : Mapping, optional
            The execution context for the shell (e.g. the globals namespace).
            If none, this is computed by loading the rc files. If not None,
            this no additional context is computed and this is used
            directly.
        shell_type : str, optional
            The shell type to start, such as 'readline', 'prompt_toolkit1',
            or 'random'.
        """
        self.execer = execer
        self.ctx = {} if ctx is None else ctx
        env = builtins.__xonsh__.env

        # build history backend before creating shell
<<<<<<< HEAD
        builtins.__xonsh__.history = hist = xhm.construct_history(
            env=env.detype(),
            ts=[time.time(), None],
            locked=True,
            filename=env.get("XONSH_HISTORY_FILE", None),
        )
        env["XONSH_HISTORY_FILE"] = hist.filename
=======
        if env.get("XONSH_INTERACTIVE"):
            builtins.__xonsh__.history = hist = xhm.construct_history(
                env=env.detype(), ts=[time.time(), None], locked=True
            )
            env["XONSH_HISTORY_FILE"] = hist.filename
        else:
            builtins.__xonsh__.history = hist = DummyHistory()
            env["XONSH_HISTORY_FILE"] = None
>>>>>>> 86209762

        shell_type = self.choose_shell_type(shell_type, env)

        self.shell_type = env["SHELL_TYPE"] = shell_type

        # actually make the shell
        if shell_type == "none":
            from xonsh.base_shell import BaseShell as shell_class
        elif shell_type == "prompt_toolkit":
            from xonsh.ptk_shell.shell import PromptToolkitShell as shell_class
        elif shell_type == "readline":
            from xonsh.readline_shell import ReadlineShell as shell_class
        elif shell_type == "jupyter":
            from xonsh.jupyter_shell import JupyterShell as shell_class
        elif shell_type == "dumb":
            from xonsh.dumb_shell import DumbShell as shell_class
        else:
            raise XonshError("{} is not recognized as a shell type".format(shell_type))
        self.shell = shell_class(execer=self.execer, ctx=self.ctx, **kwargs)
        # allows history garbage collector to start running
        if hist and hist.gc is not None:
            hist.gc.wait_for_shell = False

    def __getattr__(self, attr):
        """Delegates calls to appropriate shell instance."""
        return getattr(self.shell, attr)<|MERGE_RESOLUTION|>--- conflicted
+++ resolved
@@ -203,24 +203,14 @@
         env = builtins.__xonsh__.env
 
         # build history backend before creating shell
-<<<<<<< HEAD
-        builtins.__xonsh__.history = hist = xhm.construct_history(
-            env=env.detype(),
-            ts=[time.time(), None],
-            locked=True,
-            filename=env.get("XONSH_HISTORY_FILE", None),
-        )
-        env["XONSH_HISTORY_FILE"] = hist.filename
-=======
         if env.get("XONSH_INTERACTIVE"):
             builtins.__xonsh__.history = hist = xhm.construct_history(
-                env=env.detype(), ts=[time.time(), None], locked=True
+                env=env.detype(), ts=[time.time(), None], locked=True, filename=env.get("XONSH_HISTORY_FILE", None),
             )
             env["XONSH_HISTORY_FILE"] = hist.filename
         else:
             builtins.__xonsh__.history = hist = DummyHistory()
             env["XONSH_HISTORY_FILE"] = None
->>>>>>> 86209762
 
         shell_type = self.choose_shell_type(shell_type, env)
 
