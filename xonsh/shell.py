"""The xonsh shell"""
import os
import sys
import builtins
import traceback
from cmd import Cmd
from warnings import warn
from argparse import Namespace

from xonsh.execer import Execer
from xonsh.completer import Completer
from xonsh.environ import xonshrc_context, multiline_prompt, format_prompt

RL_COMPLETION_SUPPRESS_APPEND = None

def setup_readline():
    """Sets up the readline module and completion supression, if available."""
    global RL_COMPLETION_SUPPRESS_APPEND
    if RL_COMPLETION_SUPPRESS_APPEND is not None:
        return
    try:
        import readline
    except ImportError:
        return
    import ctypes
    import ctypes.util
    readline.set_completer_delims(' \t\n')
    lib = ctypes.cdll.LoadLibrary(readline.__file__)
    try:
        RL_COMPLETION_SUPPRESS_APPEND = ctypes.c_int.in_dll(lib, 
                                            'rl_completion_suppress_append')
    except ValueError:
        # not all versions of readline have this symbol, ie Macs sometimes
        RL_COMPLETION_SUPPRESS_APPEND = None
    # reads in history
    env = builtins.__xonsh_env__
    hf = env.get('XONSH_HISTORY_FILE', os.path.expanduser('~/.xonsh_history'))
    if os.path.isfile(hf):
        try:
            readline.read_history_file(hf)
        except PermissionError:
            warn('do not have read permissions for ' + hf, RuntimeWarning)
    hs = env.get('XONSH_HISTORY_SIZE', 8128)
    readline.set_history_length(hs)
    # sets up IPython-like history matching with up and down
    readline.parse_and_bind('"\e[B": history-search-forward')
    readline.parse_and_bind('"\e[A": history-search-backward')
    # Setup Shift-Tab to indent
    readline.parse_and_bind('"\e[Z": "{0}"'.format(env.get('INDENT', '')))

def teardown_readline():
    """Tears down up the readline module, if available."""
    try:
        import readline
    except ImportError:
        return
    env = builtins.__xonsh_env__
    hs = env.get('XONSH_HISTORY_SIZE', 8128)
    readline.set_history_length(hs)
    hf = env.get('XONSH_HISTORY_FILE', os.path.expanduser('~/.xonsh_history'))
    try:
        readline.write_history_file(hf)
    except PermissionError:
        warn('do not have write permissions for ' + hf, RuntimeWarning)

def rl_completion_suppress_append(val=1):
    """Sets the rl_completion_suppress_append varaiable, if possible.
    A value of 1 (default) means to suppress, a value of 0 means to enable.
    """
    if RL_COMPLETION_SUPPRESS_APPEND is None:
        return
    RL_COMPLETION_SUPPRESS_APPEND.value = val

class Shell(Cmd):
    """The xonsh shell."""

    def __init__(self, completekey='tab', stdin=None, stdout=None, ctx=None):
        super(Shell, self).__init__(completekey=completekey, stdin=stdin, 
                                    stdout=stdout)
        self.execer = Execer()
        env = builtins.__xonsh_env__
        self.ctx = ctx or xonshrc_context(rcfile=env.get('XONSHRC', None), 
                                          execer=self.execer)
        self.completer = Completer()
        self.buffer = []
        self.need_more_lines = False
        self.mlprompt = None
        setup_readline()

    def __del__(self):
        teardown_readline()

    def emptyline(self):
        """Called when an empty line has been entered."""
        self.need_more_lines = False
        self.default('')

    def parseline(self, line):
        """Overridden to no-op."""
        return '', line, line

    def default(self, line):
        """Implements code execution."""
        line = line if line.endswith('\n') else line + '\n'
        code = self.push(line)
        if code is None:
            return
        try:
            self.execer.exec(code, mode='single', glbs=None, locs=self.ctx)
        except:
            traceback.print_exc()
        if builtins.__xonsh_exit__:
            return True

    def push(self, line):
        """Pushes a line onto the buffer and compiles the code in a way that 
        enables multiline input.
        """
        code = None
        self.buffer.append(line)
        if self.need_more_lines:
            return code
        src = ''.join(self.buffer)
        try:
            code = self.execer.compile(src, mode='single', glbs=None, 
                                       locs=self.ctx)
            self.reset_buffer()
        except SyntaxError:
            if line == '\n':
                self.reset_buffer()
                traceback.print_exc()
                return None
            self.need_more_lines = True
        return code

    def reset_buffer(self):
        """Resets the line buffer."""
        self.buffer.clear()
        self.need_more_lines = False
        self.mlprompt = None

    def completedefault(self, text, line, begidx, endidx):
        """Implements tab-completion for text."""
        rl_completion_suppress_append()  # this needs to be called each time
        return self.completer.complete(text, line, begidx, endidx, ctx=self.ctx)

    # tab complete on first index too
    completenames = completedefault

    def cmdloop(self, intro=None):
        try:
            super(Shell, self).cmdloop(intro=intro)
        except KeyboardInterrupt:
            print()  # gimme a newline
            self.reset_buffer()
            self.cmdloop(intro=None)

    def settitle(self):
        env = builtins.__xonsh_env__
        if env.get('TERM', None) is None:
            return
        if 'XONSH_TITLE' in env:
            t = env['XONSH_TITLE']
            if callable(t):
                t = t()
        else:
            t = '{0} | xonsh'.format(env['PWD'].replace(env['HOME'], '~'))
        sys.stdout.write("\x1b]2;{0}\x07".format(t))

    @property
    def prompt(self):
        """Obtains the current prompt string."""
        if self.need_more_lines:
            if self.mlprompt is None:
                self.mlprompt = multiline_prompt()
            return self.mlprompt
        env = builtins.__xonsh_env__
        if 'XONSH_PROMPT' in env:
            p = env['XONSH_PROMPT']
            if callable(p):
                p = p()
<<<<<<< HEAD
            env['PROMPT'] = p
        else:
            p = "set '$XONSH_PROMPT = ...' $ "
=======
            else:
                p = format_prompt(p)
        else:
            p = "set '$PROMPT = ...' $ "
        self.settitle()
>>>>>>> d84140e1
        return p<|MERGE_RESOLUTION|>--- conflicted
+++ resolved
@@ -179,15 +179,9 @@
             p = env['XONSH_PROMPT']
             if callable(p):
                 p = p()
-<<<<<<< HEAD
+            p = format_prompt(p)
             env['PROMPT'] = p
         else:
             p = "set '$XONSH_PROMPT = ...' $ "
-=======
-            else:
-                p = format_prompt(p)
-        else:
-            p = "set '$PROMPT = ...' $ "
         self.settitle()
->>>>>>> d84140e1
         return p