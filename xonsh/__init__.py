__version__ = '0.5.4'


# amalgamate exclude jupyter_kernel parser_table parser_test_table pyghooks
# amalgamate exclude winutils wizard pytest_plugin fs macutils
import os as _os
if _os.getenv('XONSH_DEBUG', ''):
    pass
else:
    import sys as _sys
    try:
        from xonsh import __amalgam__
        completer = __amalgam__
        _sys.modules['xonsh.completer'] = __amalgam__
        contexts = __amalgam__
        _sys.modules['xonsh.contexts'] = __amalgam__
        lazyasd = __amalgam__
        _sys.modules['xonsh.lazyasd'] = __amalgam__
        lazyjson = __amalgam__
        _sys.modules['xonsh.lazyjson'] = __amalgam__
        ansi_colors = __amalgam__
        _sys.modules['xonsh.ansi_colors'] = __amalgam__
        codecache = __amalgam__
        _sys.modules['xonsh.codecache'] = __amalgam__
        platform = __amalgam__
        _sys.modules['xonsh.platform'] = __amalgam__
        pretty = __amalgam__
        _sys.modules['xonsh.pretty'] = __amalgam__
        lazyimps = __amalgam__
        _sys.modules['xonsh.lazyimps'] = __amalgam__
        parser = __amalgam__
        _sys.modules['xonsh.parser'] = __amalgam__
        style_tools = __amalgam__
        _sys.modules['xonsh.style_tools'] = __amalgam__
        tokenize = __amalgam__
        _sys.modules['xonsh.tokenize'] = __amalgam__
        tools = __amalgam__
        _sys.modules['xonsh.tools'] = __amalgam__
        ast = __amalgam__
        _sys.modules['xonsh.ast'] = __amalgam__
        commands_cache = __amalgam__
        _sys.modules['xonsh.commands_cache'] = __amalgam__
        diff_history = __amalgam__
        _sys.modules['xonsh.diff_history'] = __amalgam__
        events = __amalgam__
        _sys.modules['xonsh.events'] = __amalgam__
        foreign_shells = __amalgam__
        _sys.modules['xonsh.foreign_shells'] = __amalgam__
        jobs = __amalgam__
        _sys.modules['xonsh.jobs'] = __amalgam__
        lexer = __amalgam__
        _sys.modules['xonsh.lexer'] = __amalgam__
        openpy = __amalgam__
        _sys.modules['xonsh.openpy'] = __amalgam__
        xontribs = __amalgam__
        _sys.modules['xonsh.xontribs'] = __amalgam__
        dirstack = __amalgam__
        _sys.modules['xonsh.dirstack'] = __amalgam__
        inspectors = __amalgam__
        _sys.modules['xonsh.inspectors'] = __amalgam__
<<<<<<< HEAD
        proc = __amalgam__
        _sys.modules['xonsh.proc'] = __amalgam__
=======
        shell = __amalgam__
        _sys.modules['xonsh.shell'] = __amalgam__
>>>>>>> 79a7fc49
        timings = __amalgam__
        _sys.modules['xonsh.timings'] = __amalgam__
        xonfig = __amalgam__
        _sys.modules['xonsh.xonfig'] = __amalgam__
        base_shell = __amalgam__
        _sys.modules['xonsh.base_shell'] = __amalgam__
        environ = __amalgam__
        _sys.modules['xonsh.environ'] = __amalgam__
        tracer = __amalgam__
        _sys.modules['xonsh.tracer'] = __amalgam__
        readline_shell = __amalgam__
        _sys.modules['xonsh.readline_shell'] = __amalgam__
        replay = __amalgam__
        _sys.modules['xonsh.replay'] = __amalgam__
        aliases = __amalgam__
        _sys.modules['xonsh.aliases'] = __amalgam__
        built_ins = __amalgam__
        _sys.modules['xonsh.built_ins'] = __amalgam__
        execer = __amalgam__
        _sys.modules['xonsh.execer'] = __amalgam__
        imphooks = __amalgam__
        _sys.modules['xonsh.imphooks'] = __amalgam__
        main = __amalgam__
        _sys.modules['xonsh.main'] = __amalgam__
        del __amalgam__
    except ImportError:
        pass
    del _sys
del _os
# amalgamate end<|MERGE_RESOLUTION|>--- conflicted
+++ resolved
@@ -58,13 +58,10 @@
         _sys.modules['xonsh.dirstack'] = __amalgam__
         inspectors = __amalgam__
         _sys.modules['xonsh.inspectors'] = __amalgam__
-<<<<<<< HEAD
         proc = __amalgam__
         _sys.modules['xonsh.proc'] = __amalgam__
-=======
         shell = __amalgam__
         _sys.modules['xonsh.shell'] = __amalgam__
->>>>>>> 79a7fc49
         timings = __amalgam__
         _sys.modules['xonsh.timings'] = __amalgam__
         xonfig = __amalgam__
