--- conflicted
+++ resolved
@@ -6,14 +6,10 @@
 
 if [[ $CIRCLE_NODE_INDEX == 1 ]]
 then
-<<<<<<< HEAD
     conda create -q -n test_env python=3.5 pygments prompt_toolkit ply pytest pytest-timeout psutil numpy matplotlib
-=======
-    conda create -q -n test_env python=3.5 pygments prompt_toolkit ply pytest pytest-timeout psutil
 fi
 
 if [[ $CIRCLE_NODE_INDEX == 2 ]]
 then
     conda create -q -n test_env python=3.3 pygments prompt_toolkit ply pytest pytest-timeout psutil
->>>>>>> 2bf62b4d
 fi