default_language_version:
    # force all unspecified python hooks to run python3
    python: python3.10

#ci:
#  autofix_prs: false

repos:
<<<<<<< HEAD
  - repo: https://github.com/psf/black
    rev: 24.4.0
    hooks:
    - id: black
      entry: black xonsh xontrib tests xompletions
      pass_filenames: false
=======
>>>>>>> aa857e82
  - repo: https://github.com/astral-sh/ruff-pre-commit
    # Ruff version.
    rev: 'v0.3.7'
    hooks:
      - id: ruff
        args: [., --fix, --exit-non-zero-on-fix]
        pass_filenames: false
      - id: ruff-format
        args: ["xonsh", "xontrib", "tests", "xompletions"]
        pass_filenames: false

  - repo: https://github.com/pre-commit/mirrors-mypy
    rev: 'v1.9.0'  # Use the sha / tag you want to point at
    hooks:
      - id: mypy
        pass_filenames: false
        additional_dependencies:
          - types-ujson
  - repo: https://github.com/pre-commit/pre-commit-hooks
    rev: v4.6.0
    hooks:
      - id: trailing-whitespace
        exclude: |
          (?x)^(
              docs/_static/.+
          )$
      - id: check-case-conflict
      - id: check-merge-conflict
      - id: check-yaml
      - id: check-toml
      - id: check-added-large-files<|MERGE_RESOLUTION|>--- conflicted
+++ resolved
@@ -6,15 +6,6 @@
 #  autofix_prs: false
 
 repos:
-<<<<<<< HEAD
-  - repo: https://github.com/psf/black
-    rev: 24.4.0
-    hooks:
-    - id: black
-      entry: black xonsh xontrib tests xompletions
-      pass_filenames: false
-=======
->>>>>>> aa857e82
   - repo: https://github.com/astral-sh/ruff-pre-commit
     # Ruff version.
     rev: 'v0.3.7'
