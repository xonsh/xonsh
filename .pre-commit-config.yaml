repos:
  - repo: local
    hooks:
      - id: black
        name: black
        # this gets run within development environment.
        # Otherwise will raise command not found or use system level binary
        entry: black xonsh/ xontrib/ tests/
        language: system
        stages: [ commit ]
        types:
          - python
      - id: isort
        name: isort
        # this gets run within development environment.
        # Otherwise will raise command not found or use system level binary
        entry: isort xonsh/ xontrib/ tests/
        language: system
        stages: [ commit ]
        types:
          - python
      - id: qa
        name: qa
        entry: xonsh run-tests.xsh qa
        language: system
        stages: [ push ]
        pass_filenames: false
        types:
          - python

  - repo: https://github.com/pre-commit/pre-commit-hooks
    rev: v4.2.0
    hooks:
      - id: trailing-whitespace
      - id: check-case-conflict
      - id: check-merge-conflict
      - id: check-yaml
      - id: check-toml

      # Check for debugger imports and py37+ breakpoint() calls in python source.
      - id: debug-statements

      - id: check-added-large-files

  - repo: https://github.com/asottile/pyupgrade
<<<<<<< HEAD
    rev: v2.32.0
=======
    rev: v2.32.1
>>>>>>> 5401a246
    hooks:
    - id: pyupgrade
      args: [--py37-plus]<|MERGE_RESOLUTION|>--- conflicted
+++ resolved
@@ -43,11 +43,9 @@
       - id: check-added-large-files
 
   - repo: https://github.com/asottile/pyupgrade
-<<<<<<< HEAD
-    rev: v2.32.0
-=======
+
     rev: v2.32.1
->>>>>>> 5401a246
+
     hooks:
     - id: pyupgrade
       args: [--py37-plus]