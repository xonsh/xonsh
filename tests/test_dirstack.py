# -*- coding: utf-8 -*-
"""Testing dirstack"""
from __future__ import unicode_literals, print_function

from contextlib import contextmanager
from functools import wraps
import os
import builtins

import pytest

from xonsh import dirstack
from xonsh.environ import Env
from xonsh.built_ins import load_builtins


HERE = os.path.abspath(os.path.dirname(__file__))
PARENT = os.path.dirname(HERE)

@contextmanager
def chdir(adir):
    old_dir = os.getcwd()
    os.chdir(adir)
    yield
    os.chdir(old_dir)


def test_simple(xonsh_builtins):
    xonsh_builtins.__xonsh_env__ = Env(CDPATH=PARENT, PWD=PARENT)
    with chdir(PARENT):
        assert os.getcwd() !=  HERE
        dirstack.cd(["tests"])
        assert os.getcwd() ==  HERE


def test_cdpath_simple(xonsh_builtins):
    xonsh_builtins.__xonsh_env__ = Env(CDPATH=PARENT, PWD=HERE)
    with chdir(os.path.normpath("/")):
        assert os.getcwd() !=  HERE
        dirstack.cd(["tests"])
        assert os.getcwd() ==  HERE


def test_cdpath_collision(xonsh_builtins):
    xonsh_builtins.__xonsh_env__ = Env(CDPATH=PARENT, PWD=HERE)
    sub_tests = os.path.join(HERE, "tests")
    if not os.path.exists(sub_tests):
        os.mkdir(sub_tests)
    with chdir(HERE):
        assert os.getcwd() ==  HERE
        dirstack.cd(["tests"])
        assert os.getcwd() ==  os.path.join(HERE, "tests")


def test_cdpath_expansion(xonsh_builtins):
    xonsh_builtins.__xonsh_env__ = Env(HERE=HERE, CDPATH=("~", "$HERE"))
    test_dirs = (
        os.path.join(HERE, "xonsh-test-cdpath-here"),
        os.path.expanduser("~/xonsh-test-cdpath-home")
    )
    try:
        for _ in test_dirs:
            if not os.path.exists(_):
                os.mkdir(_)
            assert os.path.exists(dirstack._try_cdpath(_)), "dirstack._try_cdpath: could not resolve {0}".format(_)
    except Exception as e:
        tuple(os.rmdir(_) for _ in test_dirs if os.path.exists(_))
        raise e

<<<<<<< HEAD
=======
def test_cdpath_events(xonsh_builtins, tmpdir):
    xonsh_builtins.__xonsh_env__ = Env(CDPATH=PARENT, PWD=os.getcwd())
    target = str(tmpdir)

    ev = None
    @xonsh_builtins.events.on_chdir
    def handler(old, new):
        nonlocal ev
        ev = old, new


    old_dir = os.getcwd()
    try:
        dirstack.cd([target])
    except:
        raise
    else:
        assert (old_dir, target) == ev
    finally:
        # Use os.chdir() here so dirstack.cd() doesn't fire events (or fail again)
        os.chdir(old_dir)
>>>>>>> 703a8d9b
<|MERGE_RESOLUTION|>--- conflicted
+++ resolved
@@ -67,8 +67,7 @@
         tuple(os.rmdir(_) for _ in test_dirs if os.path.exists(_))
         raise e
 
-<<<<<<< HEAD
-=======
+		
 def test_cdpath_events(xonsh_builtins, tmpdir):
     xonsh_builtins.__xonsh_env__ = Env(CDPATH=PARENT, PWD=os.getcwd())
     target = str(tmpdir)
@@ -89,5 +88,4 @@
         assert (old_dir, target) == ev
     finally:
         # Use os.chdir() here so dirstack.cd() doesn't fire events (or fail again)
-        os.chdir(old_dir)
->>>>>>> 703a8d9b
+        os.chdir(old_dir)