--- conflicted
+++ resolved
@@ -279,11 +279,7 @@
 
     xession.aliases["xlines"] = SpecModifierOutputLinesAlias()
 
-<<<<<<< HEAD
-    cmds = [["xlines", "echo", '1\n2\n3']]
-=======
     cmds = [["xlines", "echo", "1\n2\n3"]]
->>>>>>> 03d2ad74
     specs = cmds_to_specs(cmds, captured="stdout")
     (p := _run_command_pipeline(specs, cmds)).end()
     assert p.output == ["1", "2", "3"]
