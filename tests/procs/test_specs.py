"""Tests the xonsh.procs.specs"""

import itertools
import signal
import sys
from subprocess import CalledProcessError, Popen
from time import time

import pytest

from xonsh.procs.posix import PopenThread
from xonsh.procs.proxies import STDOUT_DISPATCHER, ProcProxy, ProcProxyThread
from xonsh.procs.specs import (
    DecoratorAlias,
    SpecAttrDecoratorAlias,
    SubprocSpec,
    _run_command_pipeline,
    cmds_to_specs,
    run_subproc,
)
from xonsh.pytest.tools import ON_WINDOWS, VER_MAJOR_MINOR, skip_if_on_windows
from xonsh.tools import XonshError

# TODO: track down which pipeline + spec test is hanging CI
# Skip entire test file for Linux on Python 3.12
pytestmark = pytest.mark.skipif(
    not ON_WINDOWS and VER_MAJOR_MINOR == (3, 12),
    reason="Backgrounded test is hanging on CI on 3.12 only",
    allow_module_level=True,
)


def cmd_sig(sig):
    return [
        "python",
        "-c",
        f"import os, signal; os.kill(os.getpid(), signal.{sig})",
    ]


@skip_if_on_windows
def test_cmds_to_specs_thread_subproc(xession):
    env = xession.env
    cmds = [["pwd"]]

    # XONSH_CAPTURE_ALWAYS=False should disable interactive threaded subprocs
    env["XONSH_CAPTURE_ALWAYS"] = False
    env["THREAD_SUBPROCS"] = True
    specs = cmds_to_specs(cmds, captured="hiddenobject")
    assert specs[0].cls is Popen

    # Now for the other situations
    env["XONSH_CAPTURE_ALWAYS"] = True

    # First check that threadable subprocs become threadable
    env["THREAD_SUBPROCS"] = True
    specs = cmds_to_specs(cmds, captured="hiddenobject")
    assert specs[0].cls is PopenThread
    # turn off threading and check we use Popen
    env["THREAD_SUBPROCS"] = False
    specs = cmds_to_specs(cmds, captured="hiddenobject")
    assert specs[0].cls is Popen

    # now check the threadbility of callable aliases
    cmds = [[lambda: "Keras Selyrian"]]
    # check that threadable alias become threadable
    env["THREAD_SUBPROCS"] = True
    specs = cmds_to_specs(cmds, captured="hiddenobject")
    assert specs[0].cls is ProcProxyThread
    # turn off threading and check we use ProcProxy
    env["THREAD_SUBPROCS"] = False
    specs = cmds_to_specs(cmds, captured="hiddenobject")
    assert specs[0].cls is ProcProxy


@pytest.mark.parametrize("thread_subprocs", [True, False])
def test_cmds_to_specs_capture_stdout_not_stderr(thread_subprocs, xonsh_session):
    env = xonsh_session.env
    cmds = (["ls", "/root"],)

    env["THREAD_SUBPROCS"] = thread_subprocs

    specs = cmds_to_specs(cmds, captured="stdout")
    assert specs[0].stdout is not None
    assert specs[0].stderr is None


@skip_if_on_windows
@pytest.mark.parametrize("pipe", (True, False))
@pytest.mark.parametrize("alias_type", (None, "func", "exec", "simple"))
@pytest.mark.parametrize(
    "thread_subprocs, capture_always", list(itertools.product((True, False), repeat=2))
)
@pytest.mark.flaky(reruns=3, reruns_delay=2)
def test_capture_always(
    capfd, thread_subprocs, capture_always, alias_type, pipe, monkeypatch, xonsh_session
):
    if not thread_subprocs and alias_type in ["func", "exec"]:
        if pipe:
            return pytest.skip("https://github.com/xonsh/xonsh/issues/4443")
        else:
            return pytest.skip("https://github.com/xonsh/xonsh/issues/4444")

    env = xonsh_session.env
    exp = "HELLO\nBYE\n"
    cmds = [["echo", "-n", exp]]
    if pipe:
        exp = exp.splitlines()[1]  # second line
        cmds += ["|", ["grep", "--color=never", exp.strip()]]

    if alias_type:
        first_cmd = cmds[0]
        # Enable capfd for function aliases:
        monkeypatch.setattr(STDOUT_DISPATCHER, "default", sys.stdout)
        if alias_type == "func":
            xonsh_session.aliases["tst"] = (
                lambda: run_subproc([first_cmd], "hiddenobject") and None
            )  # Don't return a value
        elif alias_type == "exec":
            first_cmd = " ".join(repr(arg) for arg in first_cmd)
            xonsh_session.aliases["tst"] = f"![{first_cmd}]"
        else:
            # alias_type == "simple"
            xonsh_session.aliases["tst"] = first_cmd

        cmds[0] = ["tst"]

    env["THREAD_SUBPROCS"] = thread_subprocs
    env["XONSH_CAPTURE_ALWAYS"] = capture_always

    hidden = run_subproc(cmds, "hiddenobject")  # ![]
    # Check that interactive subprocs are always printed
    assert exp in capfd.readouterr().out

    if capture_always and thread_subprocs:
        # Check that the interactive output was captured
        assert hidden.out == exp
    else:
        # without THREAD_SUBPROCS capturing in ![] isn't possible
        assert not hidden.out

    # Explicitly captured commands are always captured
    hidden = run_subproc(cmds, "object")  # !()
    hidden.end()
    if thread_subprocs:
        assert exp not in capfd.readouterr().out
        assert hidden.out == exp
    else:
        # for some reason THREAD_SUBPROCS=False fails to capture in `!()` but still succeeds in `$()`
        assert exp in capfd.readouterr().out
        assert not hidden.out

    output = run_subproc(cmds, "stdout")  # $()
    assert exp not in capfd.readouterr().out
    assert output == exp

    # Explicitly non-captured commands are never captured (/always printed)
    run_subproc(cmds, captured=False)  # $[]
    assert exp in capfd.readouterr().out


@skip_if_on_windows
@pytest.mark.flaky(reruns=3, reruns_delay=2)
def test_no_hanging_after_captured_subprocess():
    """Testing #5769"""
    sleep_cmds = [["sleep", "2"]]
    echo_cmds = [["echo", "42"]]
    first = run_subproc(sleep_cmds, "object")  # !(sleep 2)
    start_time = time()
    second = run_subproc(echo_cmds, "hiddenobject")  # ![echo 42]
    duration_sec = time() - start_time
<<<<<<< HEAD
    assert first.spec.background is True
    assert duration_sec < 1, "The second command after running captured subprocess shouldn't wait the end the first one."
=======
    assert (
        duration_sec < 1
    ), "The second command after running captured subprocess shouldn't wait the end the first one."
>>>>>>> 4cffb445
    assert second.rtn == 0
    first.end()
    third = run_subproc(echo_cmds, "hiddenobject")  # ![echo 42]
    assert first.rtn == 0
    assert third.rtn == 0


@skip_if_on_windows
@pytest.mark.flaky(reruns=3, reruns_delay=2)
def test_callias_captured_redirect(xonsh_session, tmpdir):
    @xonsh_session.aliases.register("a")
    def _a(a, i, o, e):
        print("print_stdout")
        xonsh_session.subproc_captured_stdout(["echo", "cap_stdout"])
        xonsh_session.subproc_captured_object(["echo", "cap_object"])
        xonsh_session.subproc_captured_hiddenobject(["echo", "hiddenobject"])
        xonsh_session.subproc_uncaptured(["echo", "uncaptured"])
        print("print_error", file=e)

    f = tmpdir / "capture.txt"
    cmd = (["a", (">", str(f))],)
    specs = cmds_to_specs(cmd, captured="hiddenobject")
    _run_command_pipeline(specs, cmd).end()
    assert f.read_text(encoding="utf-8") == "print_stdout\nhiddenobject\n"


@skip_if_on_windows
@pytest.mark.parametrize("captured", ["stdout", "object"])
@pytest.mark.parametrize("interactive", [True, False])
@pytest.mark.flaky(reruns=3, reruns_delay=2)
def test_interrupted_process_returncode(xonsh_session, captured, interactive):
    xonsh_session.env["XONSH_INTERACTIVE"] = interactive
    xonsh_session.env["RAISE_SUBPROC_ERROR"] = False
    cmd = [cmd_sig("SIGINT")]
    specs = cmds_to_specs(cmd, captured="stdout")
    (p := _run_command_pipeline(specs, cmd)).end()
    assert p.proc.returncode == -signal.SIGINT


@skip_if_on_windows
@pytest.mark.flaky(reruns=3, reruns_delay=1)
def test_proc_raise_subproc_error(xonsh_session):
    xonsh_session.env["RAISE_SUBPROC_ERROR"] = False

    specs = cmds_to_specs(cmd := [["ls"]], captured="stdout")
    specs[-1].raise_subproc_error = True
    exception = None
    try:
        (p := _run_command_pipeline(specs, cmd)).end()
        assert p.proc.returncode == 0
    except Exception as e:
        exception = e
    assert exception is None

    specs = cmds_to_specs(cmd := [["ls", "nofile"]], captured="stdout")
    specs[-1].raise_subproc_error = False
    exception = None
    try:
        (p := _run_command_pipeline(specs, cmd)).end()
        assert p.proc.returncode > 0
    except Exception as e:
        exception = e
    assert exception is None

    specs = cmds_to_specs(cmd := [["ls", "nofile"]], captured="stdout")
    specs[-1].raise_subproc_error = True
    exception = None
    try:
        (p := _run_command_pipeline(specs, cmd)).end()
    except Exception as e:
        assert p.proc.returncode > 0
        exception = e
    assert isinstance(exception, CalledProcessError)

    xonsh_session.env["RAISE_SUBPROC_ERROR"] = True
    specs = cmds_to_specs(cmd := [["ls", "nofile"]], captured="stdout")
    exception = None
    try:
        (p := _run_command_pipeline(specs, cmd)).end()
    except Exception as e:
        assert p.proc.returncode > 0
        exception = e
    assert isinstance(exception, CalledProcessError)


@skip_if_on_windows
@pytest.mark.parametrize(
    "suspended_pipeline",
    [
        [cmd_sig("SIGTTIN")],
        [["echo", "1"], "|", cmd_sig("SIGTTIN")],
        [["echo", "1"], "|", cmd_sig("SIGTTIN"), "|", ["head"]],
    ],
)
@pytest.mark.flaky(reruns=3, reruns_delay=1)
def test_specs_with_suspended_captured_process_pipeline(
    xonsh_session, suspended_pipeline
):
    xonsh_session.env["XONSH_INTERACTIVE"] = True
    specs = cmds_to_specs(suspended_pipeline, captured="object")
    p = _run_command_pipeline(specs, suspended_pipeline)
    p.proc.send_signal(signal.SIGCONT)
    p.end()
    assert p.suspended


@skip_if_on_windows
@pytest.mark.parametrize(
    "cmds, exp_stream_lines, exp_list_lines",
    [
        ([["echo", "-n", "1"]], "1", ["1"]),
        ([["echo", "-n", "1\n"]], "1", ["1"]),
        ([["echo", "-n", "1\n2\n3\n"]], "1\n2\n3\n", ["1", "2", "3"]),
        ([["echo", "-n", "1\r\n2\r3\r\n"]], "1\n2\n3\n", ["1", "2", "3"]),
        ([["echo", "-n", "1\n2\n3"]], "1\n2\n3", ["1", "2", "3"]),
        ([["echo", "-n", "1\n2 3"]], "1\n2 3", ["1", "2 3"]),
    ],
)
@pytest.mark.flaky(reruns=3, reruns_delay=1)
def test_subproc_output_format(cmds, exp_stream_lines, exp_list_lines, xonsh_session):
    xonsh_session.env["XONSH_SUBPROC_OUTPUT_FORMAT"] = "stream_lines"
    output = run_subproc(cmds, "stdout")
    assert output == exp_stream_lines

    xonsh_session.env["XONSH_SUBPROC_OUTPUT_FORMAT"] = "list_lines"
    output = run_subproc(cmds, "stdout")
    assert output == exp_list_lines


@skip_if_on_windows
@pytest.mark.parametrize(
    "captured, exp_is_none",
    [
        ("object", False),
        ("stdout", True),
        ("hiddenobject", False),
        (False, True),
    ],
)
def test_run_subproc_background(captured, exp_is_none):
    cmds = (["echo", "hello"], "&")
    return_val = run_subproc(cmds, captured)
    assert (return_val is None) == exp_is_none


def test_spec_decorator_alias_alone(xession):
    xession.aliases["xunthread"] = SpecAttrDecoratorAlias(
        {"threadable": False, "force_threadable": False}
    )

    cmds = [["xunthread"]]
    spec = cmds_to_specs(cmds, captured="object")[-1]

    assert spec.cmd == []
    assert spec.alias_name == "xunthread"


def test_spec_decorator_alias(xession):
    xession.aliases["xunthread"] = SpecAttrDecoratorAlias(
        {"threadable": False, "force_threadable": False}
    )

    cmds = [["xunthread", "echo", "arg0", "arg1"]]
    spec = cmds_to_specs(cmds, captured="object")[-1]

    assert spec.cmd == ["echo", "arg0", "arg1"]
    assert spec.threadable is False
    assert spec.force_threadable is False


def test_spec_decorator_alias_tree(xession):
    xession.aliases["xthread"] = SpecAttrDecoratorAlias(
        {"threadable": True, "force_threadable": True}
    )
    xession.aliases["xunthread"] = SpecAttrDecoratorAlias(
        {"threadable": False, "force_threadable": False}
    )

    xession.aliases["foreground"] = "xthread midground f0 f1"
    xession.aliases["midground"] = "ground m0 m1"
    xession.aliases["ground"] = "xthread underground g0 g1"
    xession.aliases["underground"] = "xunthread echo u0 u1"

    cmds = [
        ["foreground"],
    ]
    spec = cmds_to_specs(cmds, captured="object")[-1]

    assert spec.cmd == ["echo", "u0", "u1", "g0", "g1", "m0", "m1", "f0", "f1"]
    assert spec.alias_name == "foreground"
    assert spec.threadable is False
    assert spec.force_threadable is False


def test_spec_decorator_alias_multiple(xession):
    xession.aliases["@unthread"] = SpecAttrDecoratorAlias(
        {"threadable": False, "force_threadable": False}
    )
    xession.aliases["@dict"] = SpecAttrDecoratorAlias({"output_format": "list_lines"})

    cmds = [
        ["@unthread", "@dict", "echo", "1"],
    ]
    spec = cmds_to_specs(cmds, captured="object")[-1]

    assert spec.cmd == ["echo", "1"]
    assert spec.alias_name is None
    assert spec.threadable is False
    assert spec.force_threadable is False
    assert spec.output_format == "list_lines"


@skip_if_on_windows
def test_spec_decorator_alias_output_format(xession):
    class OutputLinesDecoratorAlias(DecoratorAlias):
        def decorate_spec(self, spec):
            spec.output_format = "list_lines"

    xession.aliases["xlines"] = OutputLinesDecoratorAlias()

    cmds = [["xlines", "echo", "1\n2\n3"]]
    specs = cmds_to_specs(cmds, captured="stdout")
    (p := _run_command_pipeline(specs, cmds)).end()
    assert p.output == ["1", "2", "3"]


@pytest.mark.parametrize("thread_subprocs", [False, True])
def test_callable_alias_cls(thread_subprocs, xession):
    class Cls:
        def __call__(self, *args, **kwargs):
            print(args, kwargs)

    obj = Cls()
    xession.aliases["tst"] = obj

    env = xession.env
    cmds = (["tst", "/root"],)

    env["THREAD_SUBPROCS"] = thread_subprocs

    spec = cmds_to_specs(cmds, captured="stdout")[0]
    proc = spec.run()
    assert proc.f == obj


def test_specs_resolve_args_list():
    spec = cmds_to_specs([["echo", ["1", "2", "3"]]], captured="stdout")[0]
    assert spec.cmd[-3:] == ["1", "2", "3"]


@pytest.mark.parametrize("captured", ["hiddenobject", False])
def test_procproxy_not_captured(xession, captured):
    xession.aliases["tst"] = lambda: 0
    cmds = (["tst", "/root"],)

    xession.env["THREAD_SUBPROCS"] = False
    specs = cmds_to_specs(cmds, captured)

    assert specs[0].cls is ProcProxy

    # neither stdout nor stderr should be captured
    assert specs[0].stdout is None
    assert specs[0].stderr is None


def test_on_command_not_found_fires(xession):
    xession.env.update(
        dict(
            XONSH_INTERACTIVE=True,
        )
    )

    fired = False

    def my_handler(cmd, **kwargs):
        nonlocal fired
        assert cmd[0] == "xonshcommandnotfound"
        fired = True

    xession.builtins.events.on_command_not_found(my_handler)
    subproc = SubprocSpec.build(["xonshcommandnotfound"])
    with pytest.raises(XonshError) as expected:
        subproc.run()
    assert "command not found: 'xonshcommandnotfound'" in str(expected.value)
    assert fired


def test_on_command_not_found_doesnt_fire_in_non_interactive_mode(xession):
    xession.env.update(
        dict(
            XONSH_INTERACTIVE=False,
        )
    )

    fired = False

    def my_handler(cmd, **kwargs):
        nonlocal fired
        assert cmd[0] == "xonshcommandnotfound"
        fired = True

    xession.builtins.events.on_command_not_found(my_handler)
    subproc = SubprocSpec.build(["xonshcommandnotfound"])
    with pytest.raises(XonshError) as expected:
        subproc.run()
    assert "command not found: 'xonshcommandnotfound'" in str(expected.value)
    assert not fired


def test_redirect_to_substitution(xession):
    s = SubprocSpec.build(
        # `echo hello > @('file')`
        ["echo", "hello", (">", ["file"])]
    )
    assert s.stdout.name == "file"


def test_partial_args_from_classmethod(xession):
    class Class:
        @classmethod
        def alias(cls, args, stdin, stdout):
            print("ok", file=stdout)
            return 0

    xession.aliases["alias_with_partial_args"] = Class.alias
    out = run_subproc([["alias_with_partial_args"]], captured="stdout")
    assert out == "ok"


def test_alias_return_command_alone(xession):
    @xession.aliases.register("wakka")
    @xession.aliases.return_command
    def _wakka(args):
        return ["echo"] + args

    cmds = [
        ["wakka"],
    ]
    spec = cmds_to_specs(cmds, captured="object")[-1]
    assert spec.cmd == ["echo"]
    assert spec.alias_name == "wakka"


def test_alias_return_command_alone_args(xession):
    @xession.aliases.register("wakka")
    @xession.aliases.return_command
    def _wakka(args):
        return ["echo", "e0", "e1"] + args

    cmds = [
        ["wakka", "0", "1"],
    ]
    spec = cmds_to_specs(cmds, captured="object")[-1]
    assert spec.cmd == ["echo", "e0", "e1", "0", "1"]
    assert spec.alias_name == "wakka"


def test_alias_return_command_chain(xession):
    xession.aliases["foreground"] = "midground f0 f1"

    @xession.aliases.register("midground")
    @xession.aliases.return_command
    def _midground(args):
        return ["ground", "m0", "m1"] + args

    xession.aliases["ground"] = "background g0 g1"
    xession.aliases["background"] = "echo b0 b1"

    cmds = [
        ["foreground", "0", "1"],
    ]
    spec = cmds_to_specs(cmds, captured="object")[-1]
    assert spec.cmd == [
        "echo",
        "b0",
        "b1",
        "g0",
        "g1",
        "m0",
        "m1",
        "f0",
        "f1",
        "0",
        "1",
    ]
    assert spec.alias_name == "foreground"


def test_alias_return_command_chain_decorators(xession):
    xession.aliases["foreground"] = "midground f0 f1"

    xession.aliases["xunthread"] = SpecAttrDecoratorAlias(
        {"threadable": False, "force_threadable": False}
    )

    @xession.aliases.register("midground")
    @xession.aliases.return_command
    def _midground(args):
        return ["ground", "m0", "m1"]

    xession.aliases["ground"] = "background g0 g1"
    xession.aliases["background"] = "xunthread echo b0 b1"

    cmds = [
        ["foreground", "0", "1"],
    ]
    spec = cmds_to_specs(cmds, captured="object")[-1]
    assert spec.cmd == ["echo", "b0", "b1", "g0", "g1", "m0", "m1"]
    assert spec.alias_name == "foreground"
    assert spec.threadable is False


def test_alias_return_command_eval_inside(xession):
    xession.aliases["xthread"] = SpecAttrDecoratorAlias(
        {"threadable": True, "force_threadable": True}
    )

    @xession.aliases.register("xsudo")
    @xession.aliases.return_command
    def _midground(args, decorators=None):
        return [
            "sudo",
            *xession.aliases.eval_alias(args, decorators=decorators),
        ]

    xession.aliases["cmd"] = "xthread echo 1"

    cmds = [
        ["xsudo", "cmd"],
    ]
    spec = cmds_to_specs(cmds, captured="object")[-1]
    assert spec.cmd == ["sudo", "echo", "1"]
    assert spec.alias_name == "xsudo"
    assert spec.threadable is True


def test_auto_cd(xession, tmpdir):
    xession.aliases["cd"] = lambda: "some_cd_alias"
    dir = str(tmpdir)
    with xession.env.swap(AUTO_CD=True):
        spec = cmds_to_specs([[dir]], captured="object")[-1]
    assert spec.alias.__name__ == "cd"
    assert spec.cmd[0] == dir<|MERGE_RESOLUTION|>--- conflicted
+++ resolved
@@ -169,14 +169,9 @@
     start_time = time()
     second = run_subproc(echo_cmds, "hiddenobject")  # ![echo 42]
     duration_sec = time() - start_time
-<<<<<<< HEAD
-    assert first.spec.background is True
-    assert duration_sec < 1, "The second command after running captured subprocess shouldn't wait the end the first one."
-=======
     assert (
         duration_sec < 1
     ), "The second command after running captured subprocess shouldn't wait the end the first one."
->>>>>>> 4cffb445
     assert second.rtn == 0
     first.end()
     third = run_subproc(echo_cmds, "hiddenobject")  # ![echo 42]
