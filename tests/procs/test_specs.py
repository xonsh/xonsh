--- conflicted
+++ resolved
@@ -272,12 +272,7 @@
 
 
 def test_redirect_to_substitution(xession):
-<<<<<<< HEAD
-    s = SubprocSpec.build(['echo', 'hello', ('>', ['file'])])  # `echo hello > @('file')`
-    assert s.stdout.name == 'file'
-=======
     s = SubprocSpec.build(
-        ["echo", "hello", (">", ["/tmp/file"])]
+        ["echo", "hello", (">", ["file"])]
     )  # `echo hello > @('/tmp/file')`
-    assert s.stdout.name == "/tmp/file"
->>>>>>> 8af7a480
+    assert s.stdout.name == "file"