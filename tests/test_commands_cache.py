import os
import pickle
import time

import pytest

from xonsh.commands_cache import (
    SHELL_PREDICTOR_PARSER,
    CommandsCache,
    _Commands,
    predict_false,
    predict_shell,
    predict_true,
)
from xonsh.pytest.tools import skip_if_on_windows


def test_commands_cache_lazy(xession):
    cc = xession.commands_cache
    assert not cc.lazyin("xonsh")
    assert 0 == len(list(cc.lazyiter()))
    assert 0 == cc.lazylen()


def test_predict_threadable_unknown_command(xession):
    result = xession.commands_cache.predict_threadable(["command_should_not_found"])
    assert isinstance(result, bool)


class TestCommandsCacheSaveIntermediate:
    """test behavior when $COMMANDS_CACHE_SAVE_INTERMEDIATE=True"""

    @pytest.fixture
    def exin_mock(self, xession, mock_executables_in):
        xession.env["COMMANDS_CACHE_SAVE_INTERMEDIATE"] = True
        return mock_executables_in(["bin1", "bin2"])

    def test_caching_to_file(self, exin_mock, xession, tmp_path):
        assert [b.lower() for b in xession.commands_cache.all_commands.keys()] == [
            "bin1",
            "bin2",
        ]

        files = tmp_path.glob("*.pickle")
        assert len(list(files)) == 1
        exin_mock.assert_called_once()

    def test_loading_cache(self, exin_mock, tmp_path, xession):
        cc = xession.commands_cache
        file = tmp_path / CommandsCache.CACHE_FILE
        file.touch()
        cached = {
            str(tmp_path): _Commands(
                mtime=tmp_path.stat().st_mtime, cmds=("bin1", "bin2")
            )
        }

        file.write_bytes(pickle.dumps(cached))
        assert str(cc.cache_file) == str(file)
        assert [b.lower() for b in cc.all_commands.keys()] == ["bin1", "bin2"]
        exin_mock.assert_not_called()


TRUE_SHELL_ARGS = [
    ["-c", "yo"],
    ["-c=yo"],
    ["file"],
    ["-i", "-l", "file"],
    ["-i", "-c", "yo"],
    ["-i", "file"],
    ["-i", "-c", "yo", "file"],
]


@pytest.mark.parametrize("args", TRUE_SHELL_ARGS)
def test_predict_shell_parser(args):
    ns, unknown = SHELL_PREDICTOR_PARSER.parse_known_args(args)
    if ns.filename is not None:
        assert not ns.filename.startswith("-")


@pytest.mark.parametrize("args", TRUE_SHELL_ARGS)
def test_predict_shell_true(args):
    assert predict_shell(args, None)


FALSE_SHELL_ARGS = [[], ["-c"], ["-i"], ["-i", "-l"]]


@pytest.mark.parametrize("args", FALSE_SHELL_ARGS)
def test_predict_shell_false(args):
    assert not predict_shell(args, None)


PATTERN_BIN_USING_TTY_OR_NOT = [
    (
        False,
        {10: b"isnotatty"},
    ),
    (
        False,
        {12: b"isatty"},
    ),
    (
        False,
        {151: b"gpm"},
    ),
    (
        False,
        {10: b"isatty", 100: b"tcgetattr"},
    ),
    (
        False,
        {10: b"isatty", 100: b"tcsetattr"},
    ),
    (
        True,
        {10: b"isatty", 100: b"tcsetattr", 1000: b"tcgetattr"},
    ),
    (
        True,
        {1000: b"libncurses"},
    ),
    (
        True,
        {4094: b"libgpm"},
    ),
    (
        True,
        {2045: b"tcgetattr", 4095: b"tcgetattr", 6140: b"tcsetattr", 8190: b"isatty"},
    ),
]


@pytest.mark.parametrize("args", PATTERN_BIN_USING_TTY_OR_NOT)
@skip_if_on_windows
def test_commands_cache_predictor_default(args, xession, tmp_path):
    use_tty, patterns = args
    file = tmp_path / "testfile"
    where = list(patterns.keys())
    where.sort()

    with file.open("wb") as f:
        pos = 0
        for w in where:
            f.write(b"\x20" * (w - pos))
            f.write(patterns[w])
            pos = w + len(patterns[w])

        f.write(b"\x20" * (pos // 2))

    result = xession.commands_cache.default_predictor_readbin(
        "", str(file), timeout=1, failure=None
    )
    expected = predict_false if use_tty else predict_true
    assert result == expected


class Test_is_only_functional_alias:
    def test_cd(self, xession):
        xession.aliases["cd"] = lambda args: os.chdir(args[0])
        xession.env["PATH"] = []
        assert xession.commands_cache.is_only_functional_alias("cd")

    def test_non_exist(self, xession):
        assert (
            xession.commands_cache.is_only_functional_alias(
                "<not really a command name>"
            )
            is False
        )

    def test_bash_and_is_alias_is_only_functional_alias(self, xession):
        xession.aliases["git"] = lambda args: os.chdir(args[0])
        assert xession.commands_cache.is_only_functional_alias("git") is False


def test_update_cache(xession, tmp_path):
    xession.env["ENABLE_COMMANDS_CACHE"] = False
    basename = "PITA.EXE"
    subdir1 = tmp_path / "subdir1"
    subdir2 = tmp_path / "subdir2"
    subdir1.mkdir()
    subdir2.mkdir()
    file1 = subdir1 / basename
    file2 = subdir2 / basename
    file1.touch()
    file1.chmod(0o755)

    cache = CommandsCache({"PATH": [subdir2, subdir1]})
    cached = cache.update_cache()

    assert file1.samefile(cached[basename][0])

    # give the os enough time to update the mtime field of the parent directory
    # (represented in seconds on Linux and Windows systems)
    time.sleep(2)
    file2.touch()
    file2.chmod(0o755)

    cached = cache.update_cache()

    assert file2.samefile(cached[basename][0])


<<<<<<< HEAD
def test_find_binary_retains_case(tmp_path):
=======
@pytest.mark.xfail("platform.system() == 'Windows'", reason="#5476")
def test_exes_in_cwd_are_not_matched(tmp_path, monkeypatch):
    monkeypatch.chdir(tmp_path)
>>>>>>> eb710500
    faux_binary = tmp_path / "runme.exe"
    faux_binary.touch()
    faux_binary.chmod(0o755)
    cache = CommandsCache({"PATH": []})
<<<<<<< HEAD
    loc = cache.locate_binary(str(faux_binary))
    assert "runme.exe" in loc


=======
    assert cache.locate_binary("runme.exe") is None


@skip_if_on_windows
>>>>>>> eb710500
def test_nixos_coreutils(tmp_path):
    """On NixOS the core tools are the symlinks to one universal ``coreutils`` binary file."""
    path = tmp_path / "core"
    coreutils = path / "coreutils"
    echo = path / "echo"
    echo2 = path / "echo2"
    echo3 = path / "echo3"
    cat = path / "cat"

    path.mkdir()
    coreutils.write_bytes(b"Binary with isatty, tcgetattr, tcsetattr.")
    echo.symlink_to(echo2)
    echo2.symlink_to(echo3)
    echo3.symlink_to(coreutils)
    cat.symlink_to(coreutils)

    for toolpath in [coreutils, echo, echo2, echo3, cat]:
        # chmod a+x toolpath
        current_permissions = toolpath.stat().st_mode
        toolpath.chmod(current_permissions | 0o111)

    cache = CommandsCache({"PATH": [path]})

    assert cache.predict_threadable(["echo", "1"]) is True
    assert cache.predict_threadable(["cat", "file"]) is False<|MERGE_RESOLUTION|>--- conflicted
+++ resolved
@@ -203,28 +203,24 @@
     assert file2.samefile(cached[basename][0])
 
 
-<<<<<<< HEAD
 def test_find_binary_retains_case(tmp_path):
-=======
-@pytest.mark.xfail("platform.system() == 'Windows'", reason="#5476")
-def test_exes_in_cwd_are_not_matched(tmp_path, monkeypatch):
-    monkeypatch.chdir(tmp_path)
->>>>>>> eb710500
     faux_binary = tmp_path / "runme.exe"
     faux_binary.touch()
     faux_binary.chmod(0o755)
     cache = CommandsCache({"PATH": []})
-<<<<<<< HEAD
     loc = cache.locate_binary(str(faux_binary))
     assert "runme.exe" in loc
 
 
-=======
+def test_exes_in_cwd_are_not_matched(tmp_path, monkeypatch):
+    monkeypatch.chdir(tmp_path)
+    faux_binary = tmp_path / "runme.exe"
+    faux_binary.touch()
+    faux_binary.chmod(0o755)
+    cache = CommandsCache({"PATH": []})
     assert cache.locate_binary("runme.exe") is None
 
 
-@skip_if_on_windows
->>>>>>> eb710500
 def test_nixos_coreutils(tmp_path):
     """On NixOS the core tools are the symlinks to one universal ``coreutils`` binary file."""
     path = tmp_path / "core"
