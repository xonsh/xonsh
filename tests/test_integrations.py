"""Tests involving running Xonsh in subproc.
This requires Xonsh installed in venv or otherwise available on PATH
"""

import os
import re
import shutil
import subprocess as sp
import tempfile
from pathlib import Path

import pytest

import xonsh
from xonsh.dirstack import with_pushd
from xonsh.pytest.tools import (
    ON_DARWIN,
    ON_TRAVIS,
    ON_WINDOWS,
    skip_if_on_darwin,
    skip_if_on_msys,
    skip_if_on_unix,
    skip_if_on_windows,
)

PATH = (
    os.path.join(os.path.abspath(os.path.dirname(__file__)), "bin")
    + os.pathsep
    + os.environ["PATH"]
)


skip_if_no_xonsh = pytest.mark.skipif(
    shutil.which("xonsh") is None, reason="xonsh not on PATH"
)
skip_if_no_make = pytest.mark.skipif(
    shutil.which("make") is None, reason="make command not on PATH"
)
skip_if_no_sleep = pytest.mark.skipif(
    shutil.which("sleep") is None, reason="sleep command not on PATH"
)


def run_xonsh(
    cmd,
    stdin=sp.PIPE,
    stdout=sp.PIPE,
    stderr=sp.STDOUT,
    single_command=False,
    interactive=False,
    path=None,
    add_args: list = None,
):
    env = dict(os.environ)
    if path is None:
        env["PATH"] = PATH
    else:
        env["PATH"] = path
    env["XONSH_DEBUG"] = "0"  # was "1"
    env["XONSH_SHOW_TRACEBACK"] = "1"
    env["RAISE_SUBPROC_ERROR"] = "0"
    env["FOREIGN_ALIASES_SUPPRESS_SKIP_MESSAGE"] = "1"
    env["PROMPT"] = ""
    xonsh = shutil.which("xonsh", path=PATH)
    args = [xonsh, "--no-rc"]
    if interactive:
        args.append("-i")
    if single_command:
        args += ["-c", cmd]
        input = None
    else:
        input = cmd
    if add_args:
        args += add_args
    proc = sp.Popen(
        args,
        env=env,
        stdin=stdin,
        stdout=stdout,
        stderr=stderr,
        universal_newlines=True,
    )

    try:
        out, err = proc.communicate(input=input, timeout=20)
    except sp.TimeoutExpired:
        proc.kill()
        raise
    return out, err, proc.returncode


def check_run_xonsh(cmd, fmt, exp, exp_rtn=0):
    """The ``fmt`` parameter is a function
    that formats the output of cmd, can be None.
    """
    out, err, rtn = run_xonsh(cmd, stderr=sp.PIPE)
    if callable(fmt):
        out = fmt(out)
    if callable(exp):
        exp = exp()
    assert out == exp, err
    assert rtn == exp_rtn, err


#
# The following list contains a (stdin, stdout, returncode) tuples
#

ALL_PLATFORMS = [
    # test calling a function alias
    (
        """
def _f():
    print('hello')

aliases['f'] = _f
f
""",
        "hello\n",
        0,
    ),
    # test redirecting a function alias to a file
    (
        """
def _f():
    print('Wow Mom!')

aliases['f'] = _f
f > tttt

with open('tttt') as tttt:
    s = tttt.read().strip()
print('REDIRECTED OUTPUT: ' + s)
""",
        "REDIRECTED OUTPUT: Wow Mom!\n",
        0,
    ),
    # test redirecting a function alias from stderr -> stdout
    (
        """
def _f(args, stdin, stdout, stderr):
    print('The Truth is Out There', file=stderr)

aliases['f'] = _f
f e>o
""",
        "The Truth is Out There\n",
        0,
    ),
    # test system exit in function alias
    (
        """
import sys
def _f():
    sys.exit(42)

aliases['f'] = _f
print(![f].returncode)
""",
        "42\n",
        0,
    ),
    # test uncaptured streaming alias,
    # order actually printed in is non-deterministic
    (
        """
def _test_stream(args, stdin, stdout, stderr):
    print('hallo on stream', file=stderr)
    print('hallo on stream', file=stdout)
    return 1

aliases['test-stream'] = _test_stream
x = ![test-stream]
print(x.returncode)
""",
        "hallo on stream\nhallo on stream\n1\n",
        0,
    ),
    # test captured streaming alias
    (
        """
def _test_stream(args, stdin, stdout, stderr):
    print('hallo on err', file=stderr)
    print('hallo on out', file=stdout)
    return 1

aliases['test-stream'] = _test_stream
x = !(test-stream)
print(x.returncode)
""",
        "1\n",
        0,
    ),
    # test captured streaming alias without stderr
    (
        """
def _test_stream(args, stdin, stdout, stderr):
    print('hallo on err', file=stderr)
    print('hallo on out', file=stdout)
    return 1

aliases['test-stream'] = _test_stream
with __xonsh__.env.swap(XONSH_SUBPROC_CAPTURED_PRINT_STDERR=True):
    x = !(test-stream)
    print(x.returncode)
""",
        "hallo on err\n1\n",
        0,
    ),
    # test piping aliases
    (
        """
def dummy(args, inn, out, err):
    out.write('hey!')
    return 0

def dummy2(args, inn, out, err):
    s = inn.read()
    out.write(s.upper())
    return 0

aliases['d'] = dummy
aliases['d2'] = dummy2
d | d2
""",
        "HEY!",
        0,
    ),
    # test output larger than most pipe buffers
    (
        """
def _g(args, stdin=None):
    for i in range(1000):
        print('x' * 100)

aliases['g'] = _g
g
""",
        (("x" * 100) + "\n") * 1000,
        0,
    ),
    # test piping 'real' command
    (
        """
with open('tttt', 'w') as fp:
    fp.write("Wow mom!\\n")

![python tests/bin/cat tttt | python tests/bin/wc]
""",
        " 1  2 10 <stdin>\n" if ON_WINDOWS else " 1  2 9 <stdin>\n",
        0,
    ),
    # test double  piping 'real' command
    (
        """
with open('tttt', 'w') as fp:
    fp.write("Wow mom!\\n")

![python tests/bin/cat tttt | python tests/bin/wc | python tests/bin/wc]
""",
        " 1  4 18 <stdin>\n" if ON_WINDOWS else " 1  4 16 <stdin>\n",
        0,
    ),
    # test unthreadable alias (which should trigger a ProcPoxy call)
    (
        """
from xonsh.tools import unthreadable

@unthreadable
def _f():
    return 'hello\\n'

aliases['f'] = _f
f
""",
        "hello\n",
        0,
    ),
    # test ambiguous globs
    (
        """
import os

def _echo(args):
    print(' '.join(args))
aliases['echo'] = _echo

files = ['Actually_test.tst', 'Actually.tst', 'Complete_test.tst', 'Complete.tst']

# touch the file
for f in files:
    with open(f, 'w'):
        pass

# echo the files
echo *.tst and echo *_test.tst
echo *_test.tst
echo *_test.tst and echo *.tst

# remove the files
for f in files:
    os.remove(f)
""",
        "Actually.tst Actually_test.tst Complete.tst Complete_test.tst\n"
        "Actually_test.tst Complete_test.tst\n"
        "Actually_test.tst Complete_test.tst\n"
        "Actually_test.tst Complete_test.tst\n"
        "Actually.tst Actually_test.tst Complete.tst Complete_test.tst\n",
        0,
    ),
    #
    # test ambiguous line continuations
    #
    (
        """
def _echo(args):
    print(' '.join(args))
aliases['echo'] = _echo

echo --option1 \\
--option2
echo missing \\
EOL""",
        "--option1 --option2\nmissing EOL\n",
        0,
    ),
    #
    # test @$() with aliases
    #
    (
        """
aliases['ls'] = 'spam spam sausage spam'

echo @$(which ls)
""",
        "spam spam sausage spam\n",
        0,
    ),
    #
    # test @$() without leading/trailig WS
    #
    (
        """
def _echo(args):
    print(' '.join(args))
aliases['echo'] = _echo

echo foo_@$(echo spam)_bar
""",
        "foo_spam_bar\n",
        0,
    ),
    #
    # test @$() outer product
    #
    (
        """
def _echo(args):
    print(' '.join(args))
aliases['echo'] = _echo

echo foo_@$(echo spam sausage)_bar
""",
        "foo_spam_bar foo_sausage_bar\n",
        0,
    ),
    #
    # test redirection
    #
    (
        """
echo Just the place for a snark. >tttt
python tests/bin/cat tttt
""",
        "Just the place for a snark.\n",
        0,
    ),
    #
    # Test completion registration and subproc stack
    #
    (
        """
def _f():
    def j():
        pass

    global aliases
    aliases['j'] = j

    def completions(pref, *args):
        return set(['hello', 'world'])

    completer add j completions "start"


_f()
del _f

""",
        "",
        0,
    ),
    #
    # test single check_output
    #
    (
        """
def _echo(args):
    print(' '.join(args))
aliases['echo'] = _echo

from xonsh.lib.subprocess import check_output

print(check_output(["echo", "hello"]).decode("utf8"))
""",
        "hello\n",
        0,
    ),
    #
    # test contextvars
    #
    (
        """
import sys

if sys.version_info[:2] >= (3, 7):
    with open("sourced-file.xsh", "w") as f:
        f.write('''
from contextvars import ContextVar

var = ContextVar('var', default='spam')
var.set('foo')
        ''')

    source sourced-file.xsh

    print("Var " + var.get())

    import os
    os.remove('sourced-file.xsh')
else:
    print("Var foo")
""",
        "Var foo\n",
        0,
    ),
    #
    # test logical subprocess operators
    #
    (
        """
def _echo(args):
    print(' '.join(args))
aliases['echo'] = _echo

echo --version and echo a
echo --version && echo a
echo --version or echo a
echo --version || echo a
echo -+version and echo a
echo -+version && echo a
echo -+version or echo a
echo -+version || echo a
echo -~version and echo a
echo -~version && echo a
echo -~version or echo a
echo -~version || echo a
""",
        """--version
a
--version
a
--version
--version
-+version
a
-+version
a
-+version
-+version
-~version
a
-~version
a
-~version
-~version
""",
        0,
    ),
]

UNIX_TESTS = [
    # testing alias stack: lambda function
    (
        """
def _echo():
    echo hello

aliases['echo'] = _echo
echo
""",
        "hello\n",
        0,
    ),
    # testing alias stack: ExecAlias
    (
        """
aliases['echo'] = "echo @('hello')"
echo
""",
        "hello\n",
        0,
    ),
    # testing alias stack: callable alias (ExecAlias) + no binary location + infinite loop
    (
        """
aliases['first'] = "second @(1)"
aliases['second'] = "first @(1)"
first
""",
        lambda out: 'Recursive calls to "first" alias.' in out,
        0,
    ),
    # testing alias stack: parallel threaded callable aliases.
    # This breaks if the __ALIAS_STACK variables leak between threads.
    (
        """
from time import sleep
aliases['a'] = lambda: print(1, end="") or sleep(0.2) or print(1, end="")
aliases['b'] = 'a'
a | a
a | a
a | b | a
a | a | b | b
""",
        "1" * 2 * 4,
        0,
    ),
    # test $SHLVL
    (
        """
# test parsing of $SHLVL

$SHLVL = "1"
echo $SHLVL # == 1

$SHLVL = 1
echo $SHLVL # == 1

$SHLVL = "-13"
echo $SHLVL # == 0

$SHLVL = "error"
echo $SHLVL # == 0

$SHLVL = 999
echo $SHLVL # == 999

$SHLVL = 1000
echo $SHLVL # == 1

# sourcing a script should maintain $SHLVL

$SHLVL = 5
touch temp_shlvl_test.sh
source-bash temp_shlvl_test.sh
rm temp_shlvl_test.sh
echo $SHLVL # == 5

# creating a subshell should increment the child's $SHLVL and maintain the parents $SHLVL

$SHLVL = 5
xonsh -c r'echo $SHLVL' # == 6
echo $SHLVL # == 5

# replacing the current process with another process should derease $SHLVL
# (so that if the new process is a shell, $SHLVL is maintained)

$SHLVL = 5
xexec python3 -c 'import os; print(os.environ["SHLVL"])' # == 4
""",
        """1
1
0
0
999
1
5
6
5
4
""",
        0,
    ),
    # test $() inside piped callable alias
    (
        r"""
def _callme(args):
    result = $(python -c 'print("tree");print("car")')
    print(result[::-1])
    print('one\ntwo\nthree')

aliases['callme'] = _callme
callme | grep t
""",
        """eert
two
three
""",
        0,
    ),
    # test ![] inside piped callable alias
    (
        r"""
def _callme(args):
    python -c 'print("tree");print("car")'
    print('one\ntwo\nthree')

aliases['callme'] = _callme
callme | grep t
""",
        """tree
two
three
""",
        0,
    ),
    # test $[] inside piped callable alias
    pytest.param(
        (
            r"""
def _callme(args):
    $[python -c 'print("tree");print("car")']
    print('one\ntwo\nthree')

aliases['callme'] = _callme
callme | grep t
""",
            """tree
two
three
""",
            0,
        ),
        marks=pytest.mark.xfail(reason="$[] does not send stdout through the pipe"),
    ),
]

if not ON_WINDOWS:
    ALL_PLATFORMS = tuple(ALL_PLATFORMS) + tuple(UNIX_TESTS)


@skip_if_no_xonsh
@pytest.mark.parametrize("case", ALL_PLATFORMS)
@pytest.mark.flaky(reruns=5, reruns_delay=2)
def test_script(case):
    script, exp_out, exp_rtn = case
    out, err, rtn = run_xonsh(script)
    if callable(exp_out):
        assert exp_out(out)
    else:
        assert exp_out == out
    assert exp_rtn == rtn


ALL_PLATFORMS_STDERR = [
    # test redirecting a function alias
    (
        """
def _f(args, stdin, stdout):
    print('Wow Mom!', file=stdout)

aliases['f'] = _f
f o>e
""",
        "Wow Mom!\n",
        0,
    )
]


@skip_if_no_xonsh
@pytest.mark.parametrize("case", ALL_PLATFORMS_STDERR)
def test_script_stderr(case):
    script, exp_err, exp_rtn = case
    out, err, rtn = run_xonsh(script, stderr=sp.PIPE)
    assert exp_err == err
    assert exp_rtn == rtn


@skip_if_no_xonsh
@skip_if_on_windows
@pytest.mark.parametrize(
    "cmd, fmt, exp",
    [
        ("pwd", None, lambda: os.getcwd() + "\n"),
        ("echo WORKING", None, "WORKING\n"),
        ("ls -f", lambda out: out.splitlines().sort(), os.listdir().sort()),
        (
            "$FOO='foo' $BAR=2 xonsh -c r'echo -n $FOO$BAR'",
            None,
            "foo2",
        ),
    ],
)
def test_single_command_no_windows(cmd, fmt, exp):
    check_run_xonsh(cmd, fmt, exp)


@skip_if_no_xonsh
def test_eof_syntax_error():
    """Ensures syntax errors for EOF appear on last line."""
    script = "x = 1\na = (1, 0\n"
    out, err, rtn = run_xonsh(script, stderr=sp.PIPE)
    assert "line 0" not in err
    assert "EOF in multi-line statement" in err and "line 2" in err


@skip_if_no_xonsh
def test_open_quote_syntax_error():
    script = (
        "#!/usr/bin/env xonsh\n\n"
        'echo "This is line 3"\n'
        'print ("This is line 4")\n'
        'x = "This is a string where I forget the closing quote on line 5\n'
        'echo "This is line 6"\n'
    )
    out, err, rtn = run_xonsh(script, stderr=sp.PIPE)
    assert """('code: "This is line 3"',)""" not in err
    assert "line 5" in err
    assert "SyntaxError:" in err


_bad_case = pytest.mark.skipif(
    ON_DARWIN or ON_WINDOWS or ON_TRAVIS, reason="bad platforms"
)


@skip_if_no_xonsh
def test_atdollar_no_output():
    # see issue 1521
    script = """
def _echo(args):
    print(' '.join(args))
aliases['echo'] = _echo
@$(echo)
"""
    out, err, rtn = run_xonsh(script, stderr=sp.PIPE)
    assert "command is empty" in err


@skip_if_no_xonsh
def test_empty_command():
    script = "$['']\n"
    out, err, rtn = run_xonsh(script, stderr=sp.PIPE)
    assert "command is empty" in err


@skip_if_no_xonsh
@_bad_case
def test_printfile():
    check_run_xonsh("printfile.xsh", None, "printfile.xsh\n")


@skip_if_no_xonsh
@_bad_case
def test_printname():
    check_run_xonsh("printfile.xsh", None, "printfile.xsh\n")


@skip_if_no_xonsh
@_bad_case
def test_sourcefile():
    check_run_xonsh("printfile.xsh", None, "printfile.xsh\n")


@skip_if_no_xonsh
@_bad_case
@pytest.mark.parametrize(
    "cmd, fmt, exp",
    [
        # test subshell wrapping
        (
            """
with open('tttt', 'w') as fp:
    fp.write("Wow mom!\\n")

(wc) < tttt
""",
            None,
            " 1  2 9 <stdin>\n",
        ),
        # test subshell statement wrapping
        (
            """
with open('tttt', 'w') as fp:
    fp.write("Wow mom!\\n")

(wc;) < tttt
""",
            None,
            " 1  2 9 <stdin>\n",
        ),
    ],
)
def test_subshells(cmd, fmt, exp):
    check_run_xonsh(cmd, fmt, exp)


@skip_if_no_xonsh
@skip_if_on_windows
@pytest.mark.parametrize("cmd, exp", [("pwd", lambda: os.getcwd() + "\n")])
def test_redirect_out_to_file(cmd, exp, tmpdir):
    outfile = tmpdir.mkdir("xonsh_test_dir").join("xonsh_test_file")
    command = f"{cmd} > {outfile}\n"
    out, _, _ = run_xonsh(command)
    content = outfile.read()
    if callable(exp):
        exp = exp()
    assert content == exp


@skip_if_no_make
@skip_if_no_xonsh
@skip_if_no_sleep
@skip_if_on_windows
@pytest.mark.xfail(strict=False)  # TODO: fixme (super flaky on OSX)
def test_xonsh_no_close_fds():
    # see issue https://github.com/xonsh/xonsh/issues/2984
    makefile = (
        "default: all\n"
        "all:\n"
        "\t$(MAKE) s\n"
        "s:\n"
        "\t$(MAKE) a b\n"
        "a:\n"
        "\tsleep 1\n"
        "b:\n"
        "\tsleep 1\n"
    )
    with tempfile.TemporaryDirectory() as d, with_pushd(d):
        with open("Makefile", "w") as f:
            f.write(makefile)
        out = sp.check_output(["make", "-sj2", "SHELL=xonsh"], universal_newlines=True)
        assert "warning" not in out


@skip_if_no_xonsh
@pytest.mark.parametrize(
    "cmd, fmt, exp",
    [
        ("cat tttt | wc", lambda x: x > "", True),
    ],  # noqa E231 (black removes space)
)
def test_pipe_between_subprocs(cmd, fmt, exp):
    """verify pipe between subprocesses doesn't throw an exception"""
    check_run_xonsh(cmd, fmt, exp)


@skip_if_no_xonsh
@skip_if_on_windows
def test_negative_exit_codes_fail():
    # see issue 3309
    script = 'python -c "import os; os.abort()" && echo OK\n'
    out, err, rtn = run_xonsh(script)
    assert "OK" != out
    assert "OK" != err


@skip_if_no_xonsh
@pytest.mark.parametrize(
    "cmd, exp",
    [
        ("echo '&'", "&\n"),
        ("echo foo'&'", "foo'&'\n"),
        ("echo foo '&'", "foo &\n"),
        ("echo foo '&' bar", "foo & bar\n"),
    ],
)
def test_ampersand_argument(cmd, exp):
    script = f"""
#!/usr/bin/env xonsh
def _echo(args):
    print(' '.join(args))
aliases['echo'] = _echo
{cmd}
"""
    out, _, _ = run_xonsh(script)
    assert out == exp


@skip_if_no_xonsh
@pytest.mark.parametrize(
    "cmd, exp",
    [
        ("echo '>'", ">\n"),
        ("echo '2>'", "2>\n"),
        ("echo '2>1'", "2>1\n"),
    ],
)
def test_redirect_argument(cmd, exp):
    script = f"""
#!/usr/bin/env xonsh
def _echo(args):
    print(' '.join(args))
aliases['echo'] = _echo
{cmd}
"""
    out, _, _ = run_xonsh(script)
    assert out == exp


# issue 3402
@skip_if_no_xonsh
@skip_if_on_windows
@pytest.mark.parametrize(
    "cmd, exp_rtn",
    [
        ("import sys; sys.exit(0)", 0),
        ("import sys; sys.exit(100)", 100),
        ("sh -c 'exit 0'", 0),
        ("sh -c 'exit 1'", 1),
    ],
)
def test_single_command_return_code(cmd, exp_rtn):
    _, _, rtn = run_xonsh(cmd, single_command=True)
    assert rtn == exp_rtn


@skip_if_no_xonsh
@skip_if_on_msys
@skip_if_on_windows
@skip_if_on_darwin
def test_argv0():
    check_run_xonsh("checkargv0.xsh", None, "OK\n")


@pytest.mark.parametrize("interactive", [True, False])
def test_loading_correctly(monkeypatch, interactive):
    # Ensure everything loads correctly in interactive mode (e.g. #4289)
    monkeypatch.setenv("SHELL_TYPE", "prompt_toolkit")
    monkeypatch.setenv("XONSH_LOGIN", "1")
    monkeypatch.setenv("XONSH_INTERACTIVE", "1")
    out, err, ret = run_xonsh(
        "import xonsh; echo -n AAA @(xonsh.__file__) BBB",
        interactive=interactive,
        single_command=True,
    )
    assert not err
    assert ret == 0
    our_xonsh = (
        xonsh.__file__
    )  # make sure xonsh didn't fail and fallback to the system shell
    assert f"AAA {our_xonsh} BBB" in out  # ignore tty warnings/prompt text


@skip_if_no_xonsh
@pytest.mark.parametrize(
    "cmd",
    [
        "x = 0; (lambda: x)()",
        "x = 0; [x for _ in [0]]",
    ],
)
def test_exec_function_scope(cmd):
    _, _, rtn = run_xonsh(cmd, single_command=True)
    assert rtn == 0


@skip_if_on_unix
def test_run_currentfolder(monkeypatch):
    """Ensure we can run an executable in the current folder
    when file is not on path
    """
    batfile = Path(__file__).parent / "bin" / "hello_world.bat"
    monkeypatch.chdir(batfile.parent)
    cmd = batfile.name
    out, _, _ = run_xonsh(cmd, stdout=sp.PIPE, stderr=sp.PIPE, path=os.environ["PATH"])
    assert out.strip() == "hello world"


@skip_if_on_unix
def test_run_dynamic_on_path():
    """Ensure we can run an executable which is added to the path
    after xonsh is loaded
    """
    batfile = Path(__file__).parent / "bin" / "hello_world.bat"
    cmd = f"$PATH.add(r'{batfile.parent}');![hello_world.bat]"
    out, _, _ = run_xonsh(cmd, path=os.environ["PATH"])
    assert out.strip() == "hello world"


@skip_if_on_unix
def test_run_fail_not_on_path():
    """Test that xonsh fails to run an executable when not on path
    or in current folder
    """
    cmd = "hello_world.bat"
    out, _, _ = run_xonsh(cmd, stdout=sp.PIPE, stderr=sp.PIPE, path=os.environ["PATH"])
    assert out != "Hello world"


ALIASES_PRINT_CASES = [
    (
        """
$RAISE_SUBPROC_ERROR = False
$XONSH_SHOW_TRACEBACK = False
aliases['f'] = lambda: 1/0
echo f1f1f1 ; f ; echo f2f2f2
""",
        "^f1f1f1\nZeroDivisionError: .*\nException in FuncAlias(.*)\nf2f2f2\n$",
    ),
    (
        """
$RAISE_SUBPROC_ERROR = True
$XONSH_SHOW_TRACEBACK = False
aliases['f'] = lambda: 1/0
echo f1f1f1 ; f ; echo f2f2f2
""",
        "f1f1f1\nException in thread.*\nZeroDivisionError: .*\nsubprocess.CalledProcessError.*\n$",
    ),
    (
        """
$RAISE_SUBPROC_ERROR = True
$XONSH_SHOW_TRACEBACK = True
aliases['f'] = lambda: 1/0
echo f1f1f1 ; f ; echo f2f2f2
""",
        "f1f1f1\nException in thread.*\nTraceback.*\nZeroDivisionError: .*\nsubprocess.CalledProcessError.*\n$",
    ),
    (
        """
$RAISE_SUBPROC_ERROR = False
$XONSH_SHOW_TRACEBACK = True
aliases['f'] = lambda: 1/0
echo f1f1f1 ; f ; echo f2f2f2
""",
        "f1f1f1\n.*\nTraceback.*\nZeroDivisionError: .*\nException in FuncAlias(.*)\nf2f2f2\n$",
    ),
<<<<<<< HEAD
    (
"""
$RAISE_SUBPROC_ERROR = False
$XONSH_SHOW_TRACEBACK = False
aliases['f'] = lambda: (None, "I failed", 2)
echo f1f1f1 ; f ; echo f2f2f2
""",
"^f1f1f1\nI failed\nf2f2f2\n$"
    ),
    (
"""
$RAISE_SUBPROC_ERROR = True
$XONSH_SHOW_TRACEBACK = False
aliases['f'] = lambda: (None, "I failed", 2)
echo f1f1f1 ; f ; echo f2f2f2
""",
"f1f1f1\nI failed\nsubprocess.CalledProcessError.*\n$"
    ),
    (
"""
$RAISE_SUBPROC_ERROR = True
$XONSH_SHOW_TRACEBACK = True
aliases['f'] = lambda: (None, "I failed", 2)
echo f1f1f1 ; f ; echo f2f2f2
""",
"f1f1f1\nI failed.*\nTraceback.*\nsubprocess.CalledProcessError.*\n$"
    ),
    (
"""
$RAISE_SUBPROC_ERROR = False
$XONSH_SHOW_TRACEBACK = True
aliases['f'] = lambda: (None, "I failed", 2)
echo f1f1f1 ; f ; echo f2f2f2
""",
"f1f1f1\nI failed\nf2f2f2\n$"
    ),

=======
>>>>>>> 1fbca907
]


@pytest.mark.parametrize("case", ALIASES_PRINT_CASES)
def test_aliases_print(case):
    cmd, match = case
    out, err, ret = run_xonsh(cmd=cmd, single_command=False)
    assert re.match(
        match, out, re.MULTILINE | re.DOTALL
    ), f"\nFailed:\n```\n{cmd.strip()}\n```,\nresult: {out!r}\nexpected: {match!r}."


@skip_if_on_windows
@pytest.mark.parametrize("interactive", [True, False])
def test_raise_subproc_error_with_show_traceback(monkeypatch, interactive):
    out, err, ret = run_xonsh(
        "$COLOR_RESULTS=False\n$RAISE_SUBPROC_ERROR=False\n$XONSH_SHOW_TRACEBACK=False\nls nofile",
        interactive=interactive,
        single_command=True,
    )
    assert ret != 0
    assert re.match("ls.*No such file or directory\n", out)

    out, err, ret = run_xonsh(
        "$COLOR_RESULTS=False\n$RAISE_SUBPROC_ERROR=True\n$XONSH_SHOW_TRACEBACK=False\nls nofile",
        interactive=interactive,
        single_command=True,
    )
    assert ret != 0
    assert re.match(
        "ls:.*No such file or directory\nsubprocess.CalledProcessError: Command '\\['ls', 'nofile'\\]' returned non-zero exit status .*",
        out,
        re.MULTILINE | re.DOTALL,
    )

    out, err, ret = run_xonsh(
        "$COLOR_RESULTS=False\n$RAISE_SUBPROC_ERROR=True\n$XONSH_SHOW_TRACEBACK=True\nls nofile",
        interactive=interactive,
        single_command=True,
    )
    assert ret != 0
    assert re.match(
        "ls.*No such file or directory.*Traceback .*\nsubprocess.CalledProcessError: Command '\\['ls', 'nofile'\\]' returned non-zero exit status .*",
        out,
        re.MULTILINE | re.DOTALL,
    )

    out, err, ret = run_xonsh(
        "$COLOR_RESULTS=False\n$RAISE_SUBPROC_ERROR=False\n$XONSH_SHOW_TRACEBACK=True\nls nofile",
        interactive=interactive,
        single_command=True,
    )
    assert ret != 0
    assert re.match("ls.*No such file or directory\n", out)


def test_main_d():
    out, err, ret = run_xonsh(cmd="print($XONSH_HISTORY_BACKEND)", single_command=True)
    assert out == "json\n"

    out, err, ret = run_xonsh(
        add_args=["-DXONSH_HISTORY_BACKEND='dummy'"],
        cmd="print($XONSH_HISTORY_BACKEND)",
        single_command=True,
    )
    assert out == "dummy\n"<|MERGE_RESOLUTION|>--- conflicted
+++ resolved
@@ -1037,7 +1037,6 @@
 """,
         "f1f1f1\n.*\nTraceback.*\nZeroDivisionError: .*\nException in FuncAlias(.*)\nf2f2f2\n$",
     ),
-<<<<<<< HEAD
     (
 """
 $RAISE_SUBPROC_ERROR = False
@@ -1074,11 +1073,7 @@
 """,
 "f1f1f1\nI failed\nf2f2f2\n$"
     ),
-
-=======
->>>>>>> 1fbca907
 ]
-
 
 @pytest.mark.parametrize("case", ALIASES_PRINT_CASES)
 def test_aliases_print(case):
