--- conflicted
+++ resolved
@@ -1004,58 +1004,36 @@
         interactive=interactive,
         single_command=True,
     )
-<<<<<<< HEAD
-    assert ret != 0
-    assert out == 'ls: nofile: No such file or directory\n'
-=======
     assert ret == 1
     assert out == "ls: nofile: No such file or directory\n"
->>>>>>> 332c14b9
 
     out, err, ret = run_xonsh(
         "$COLOR_RESULTS=False\n$RAISE_SUBPROC_ERROR=True\n$XONSH_SHOW_TRACEBACK=False\nls nofile",
         interactive=interactive,
         single_command=True,
     )
-<<<<<<< HEAD
-    assert ret != 0
-    assert out == "ls: nofile: No such file or directory\nsubprocess.CalledProcessError: Command '['ls', 'nofile']' returned non-zero exit status 1."
-=======
     assert ret == 1
     assert (
         out
         == "ls: nofile: No such file or directory\nsubprocess.CalledProcessError: Command '['ls', 'nofile']' returned non-zero exit status 1."
     )
->>>>>>> 332c14b9
 
     out, err, ret = run_xonsh(
         "$COLOR_RESULTS=False\n$RAISE_SUBPROC_ERROR=True\n$XONSH_SHOW_TRACEBACK=True\nls nofile",
         interactive=interactive,
         single_command=True,
     )
-<<<<<<< HEAD
-    assert ret != 0
-    assert out.startswith('ls: nofile: No such file or directory')
-    assert 'Traceback ' in out
-    assert out.endswith("subprocess.CalledProcessError: Command '['ls', 'nofile']' returned non-zero exit status 1.\n")
-=======
     assert ret == 1
     assert out.startswith("ls: nofile: No such file or directory")
     assert "Traceback " in out
     assert out.endswith(
         "subprocess.CalledProcessError: Command '['ls', 'nofile']' returned non-zero exit status 1.\n"
     )
->>>>>>> 332c14b9
 
     out, err, ret = run_xonsh(
         "$COLOR_RESULTS=False\n$RAISE_SUBPROC_ERROR=False\n$XONSH_SHOW_TRACEBACK=True\nls nofile",
         interactive=interactive,
         single_command=True,
     )
-<<<<<<< HEAD
-    assert ret != 0
-    assert out == 'ls: nofile: No such file or directory\n'
-=======
     assert ret == 1
-    assert out == "ls: nofile: No such file or directory\n"
->>>>>>> 332c14b9
+    assert out == "ls: nofile: No such file or directory\n"