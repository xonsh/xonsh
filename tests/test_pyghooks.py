"""Tests pygments hooks."""
import pytest
import os
import stat
import pathlib

from tempfile import TemporaryDirectory
from xonsh.platform import ON_WINDOWS

from xonsh.pyghooks import (
    XonshStyle,
    Color,
    color_name_to_pygments_code,
    code_by_name,
    color_file,
    file_color_tokens,
)

from xonsh.environ import LsColors


@pytest.fixture
def xonsh_builtins_LS_COLORS(xonsh_builtins):
    """Xonsh environment including LS_COLORS"""
    e = xonsh_builtins.__xonsh__.env
    lsc = LsColors(LsColors.default_settings)
    xonsh_builtins.__xonsh__.env["LS_COLORS"] = lsc
    xonsh_builtins.__xonsh__.shell.shell_type = "prompt_toolkit"
    xonsh_builtins.__xonsh__.shell.shell.styler = XonshStyle()  # default style

    yield xonsh_builtins

    xonsh_builtins.__xonsh__.env = e


DEFAULT_STYLES = {
    # Reset
    Color.NO_COLOR: "noinherit",  # Text Reset
    # Regular Colors
    Color.BLACK: "ansiblack",
    Color.BLUE: "ansiblue",
    Color.CYAN: "ansicyan",
    Color.GREEN: "ansigreen",
    Color.PURPLE: "ansimagenta",
    Color.RED: "ansired",
    Color.WHITE: "ansigray",
    Color.YELLOW: "ansiyellow",
    Color.INTENSE_BLACK: "ansibrightblack",
    Color.INTENSE_BLUE: "ansibrightblue",
    Color.INTENSE_CYAN: "ansibrightcyan",
    Color.INTENSE_GREEN: "ansibrightgreen",
    Color.INTENSE_PURPLE: "ansibrightmagenta",
    Color.INTENSE_RED: "ansibrightred",
    Color.INTENSE_WHITE: "ansiwhite",
    Color.INTENSE_YELLOW: "ansibrightyellow",
}


@pytest.mark.parametrize(
    "name, exp",
    [
        ("NO_COLOR", "noinherit"),
        ("RED", "ansired"),
        ("BACKGROUND_RED", "bg:ansired"),
        ("BACKGROUND_INTENSE_RED", "bg:ansibrightred"),
        ("BOLD_RED", "bold ansired"),
        ("UNDERLINE_RED", "underline ansired"),
        ("BOLD_UNDERLINE_RED", "bold underline ansired"),
        ("UNDERLINE_BOLD_RED", "underline bold ansired"),
        # test unsupported modifiers
        ("BOLD_FAINT_RED", "bold ansired"),
        ("BOLD_SLOWBLINK_RED", "bold ansired"),
        ("BOLD_FASTBLINK_RED", "bold ansired"),
        ("BOLD_INVERT_RED", "bold ansired"),
        ("BOLD_CONCEAL_RED", "bold ansired"),
        ("BOLD_STRIKETHROUGH_RED", "bold ansired"),
        # test hexes
        ("#000", "#000"),
        ("#000000", "#000000"),
        ("BACKGROUND_#000", "bg:#000"),
        ("BACKGROUND_#000000", "bg:#000000"),
        ("BG#000", "bg:#000"),
        ("bg#000000", "bg:#000000"),
    ],
)
def test_color_name_to_pygments_code(name, exp):
    styles = DEFAULT_STYLES.copy()
    obs = color_name_to_pygments_code(name, styles)
    assert obs == exp


@pytest.mark.parametrize(
    "name, exp",
    [
        ("NO_COLOR", "noinherit"),
        ("RED", "ansired"),
        ("BACKGROUND_RED", "bg:ansired"),
        ("BACKGROUND_INTENSE_RED", "bg:ansibrightred"),
        ("BOLD_RED", "bold ansired"),
        ("UNDERLINE_RED", "underline ansired"),
        ("BOLD_UNDERLINE_RED", "bold underline ansired"),
        ("UNDERLINE_BOLD_RED", "underline bold ansired"),
        # test unsupported modifiers
        ("BOLD_FAINT_RED", "bold ansired"),
        ("BOLD_SLOWBLINK_RED", "bold ansired"),
        ("BOLD_FASTBLINK_RED", "bold ansired"),
        ("BOLD_INVERT_RED", "bold ansired"),
        ("BOLD_CONCEAL_RED", "bold ansired"),
        ("BOLD_STRIKETHROUGH_RED", "bold ansired"),
        # test hexes
        ("#000", "#000"),
        ("#000000", "#000000"),
        ("BACKGROUND_#000", "bg:#000"),
        ("BACKGROUND_#000000", "bg:#000000"),
        ("BG#000", "bg:#000"),
        ("bg#000000", "bg:#000000"),
    ],
)
def test_code_by_name(name, exp):
    styles = DEFAULT_STYLES.copy()
    obs = code_by_name(name, styles)
    assert obs == exp


@pytest.mark.parametrize(
    "in_tuple, exp_ct, exp_ansi_colors",
    [
        (("NO_COLOR",), Color.NO_COLOR, "noinherit"),
        (("GREEN",), Color.GREEN, "ansigreen"),
        (("BOLD_RED",), Color.BOLD_RED, "bold ansired"),
        (
            ("BACKGROUND_BLACK", "BOLD_GREEN"),
            Color.BACKGROUND_BLACK__BOLD_GREEN,
            "bg:ansiblack bold ansigreen",
        ),
    ],
)
def test_color_token_by_name(
    in_tuple, exp_ct, exp_ansi_colors, xonsh_builtins_LS_COLORS
):
    from xonsh.pyghooks import XonshStyle, color_token_by_name

    xs = XonshStyle()
    styles = xs.styles
    ct = color_token_by_name(in_tuple, styles)
    ansi_colors = styles[ct]  # if keyerror, ct was not cached
    assert ct == exp_ct, "returned color token is right"
    assert ansi_colors == exp_ansi_colors, "color token mapped to correct color string"


def test_XonshStyle_init_file_color_tokens(xonsh_builtins_LS_COLORS):
    xs = XonshStyle()
    assert xs.styles
    assert type(file_color_tokens) is dict
    assert set(file_color_tokens.keys()) == set(
        xonsh_builtins_LS_COLORS.__xonsh__.env["LS_COLORS"].keys()
    )


# parameterized tests for file colorization
# note 'ca' is checked by standalone test.
# requires privilege to create a file with capabilities
<<<<<<< HEAD
# Windows is different.  Test the cases that are easy to do.
# if you want robust file colorization use Windows Subsystem for Linux (WSL)
# or a different OS.

if ON_WINDOWS:
=======

if ON_WINDOWS:
    # file coloring support is very limited on Windows, only test the cases we can easily make work
    # If you care about file colors, use Windows Subsystem for Linux, or another OS.

>>>>>>> 57ed6e55
    _cf = {
        "fi": "regular",
        "di": "simple_dir",
        "ln": "sym_link",
        "pi": None,
        "so": None,
        "do": None,
        # bug ci failures: 'bd': '/dev/sda',
        # bug ci failures:'cd': '/dev/tty',
        "or": "orphan",
        "mi": None,  # never used
        "su": None,
        "sg": None,
        "ca": None,  # Separate special case test,
        "tw": None,
        "ow": None,
        "st": None,
<<<<<<< HEAD
        "ex": None,  # executable is a filetype test on Windows.
=======
        "ex": None, # TODO: make this work "executable",
>>>>>>> 57ed6e55
        "*.emf": "foo.emf",
        "*.zip": "foo.zip",
        "*.ogg": "foo.ogg",
        "mh": "hard_link",
    }
else:
<<<<<<< HEAD
=======
    # full-fledged, VT100 based infrastructure
>>>>>>> 57ed6e55
    _cf = {
        "fi": "regular",
        "di": "simple_dir",
        "ln": "sym_link",
<<<<<<< HEAD
        "pi": None if ON_WINDOWS else "pipe",
=======
        "pi": "pipe",
>>>>>>> 57ed6e55
        "so": None,
        "do": None,
        # bug ci failures: 'bd': '/dev/sda',
        # bug ci failures:'cd': '/dev/tty',
        "or": "orphan",
        "mi": None,  # never used
        "su": "set_uid",
        "sg": "set_gid",
        "ca": None,  # Separate special case test,
        "tw": "sticky_ow_dir",
        "ow": "other_writable_dir",
        "st": "sticky_dir",
        "ex": "executable",
        "*.emf": "foo.emf",
        "*.zip": "foo.zip",
        "*.ogg": "foo.ogg",
        "mh": "hard_link",
    }


@pytest.fixture(scope="module")
def colorizable_files():
    """populate temp dir with sample files.
    (too hard to emit indivual test cases when fixture invoked in mark.parametrize)"""

    with TemporaryDirectory() as tempdir:
        for k, v in _cf.items():

            if v is None:
                continue
            if v.startswith("/"):
                file_path = v
            else:
                file_path = tempdir + "/" + v
            try:
                os.lstat(file_path)
            except FileNotFoundError:
                if file_path.endswith("_dir"):
                    os.mkdir(file_path)
                else:
                    open(file_path, "a").close()
                if k in ("di", "fi"):
                    pass
                elif k == "ex":
                    os.chmod(file_path, stat.S_IXUSR)
                elif k == "ln":  # cook ln test case.
                    os.chmod(file_path, stat.S_IXUSR)  # link to *executable* file
                    os.rename(file_path, file_path + "_target")
                    os.symlink(file_path + "_target", file_path)
                elif k == "or":
                    os.rename(file_path, file_path + "_target")
                    os.symlink(file_path + "_target", file_path)
                    os.remove(file_path + "_target")
                elif k == "pi":  # not on Windows
                    os.remove(file_path)
                    os.mkfifo(file_path)
                elif k == "su":
                    os.chmod(file_path, stat.S_ISUID)
                elif k == "sg":
                    os.chmod(file_path, stat.S_ISGID)
                elif k == "st":
                    os.chmod(
                        file_path, stat.S_ISVTX | stat.S_IRUSR | stat.S_IWUSR
                    )  # TempDir requires o:r
                elif k == "tw":
                    os.chmod(
                        file_path,
                        stat.S_ISVTX | stat.S_IWOTH | stat.S_IRUSR | stat.S_IWUSR,
                    )
                elif k == "ow":
                    os.chmod(file_path, stat.S_IWOTH | stat.S_IRUSR | stat.S_IWUSR)
                elif k == "mh":
                    os.rename(file_path, file_path + "_target")
                    os.link(file_path + "_target", file_path)
                else:
                    pass  # cauterize those elseless ifs!

                os.symlink(file_path, file_path + "_symlink")

        yield tempdir

    pass  # tempdir get cleaned up here.


@pytest.mark.parametrize(
    "key,file_path", [(key, file_path) for key, file_path in _cf.items() if file_path],
)
def test_colorize_file(key, file_path, colorizable_files, xonsh_builtins_LS_COLORS):
    """test proper file codes with symlinks colored normally"""
    ffp = colorizable_files + "/" + file_path
    stat_result = os.lstat(ffp)
    color_token, color_key = color_file(ffp, stat_result)
    assert color_key == key, "File classified as expected kind"
    assert color_token == file_color_tokens[key], "Color token is as expected"


@pytest.mark.parametrize(
    "key,file_path", [(key, file_path) for key, file_path in _cf.items() if file_path],
)
def test_colorize_file_symlink(
    key, file_path, colorizable_files, xonsh_builtins_LS_COLORS
):
    """test proper file codes with symlinks colored target."""
    xonsh_builtins_LS_COLORS.__xonsh__.env["LS_COLORS"]["ln"] = "target"
    ffp = colorizable_files + "/" + file_path + "_symlink"
    stat_result = os.lstat(ffp)
    assert stat.S_ISLNK(stat_result.st_mode)

    _, color_key = color_file(ffp, stat_result)

    try:
        tar_stat_result = os.stat(ffp)  # stat the target of the link
        tar_ffp = str(pathlib.Path(ffp).resolve())
        _, tar_color_key = color_file(tar_ffp, tar_stat_result)
        if tar_color_key.startswith("*"):
            tar_color_key = (
                "fi"  # all the *.* zoo, link is colored 'fi', not target type.
            )
    except FileNotFoundError:  # orphan symlinks always colored 'or'
        tar_color_key = "or"  # Fake if for missing file

    assert color_key == tar_color_key, "File classified as expected kind, via symlink"


import xonsh.lazyimps


def test_colorize_file_ca(xonsh_builtins_LS_COLORS, monkeypatch):
    def mock_os_listxattr(*args, **kwards):
        return ["security.capability"]

    monkeypatch.setattr(xonsh.pyghooks, "os_listxattr", mock_os_listxattr)

    with TemporaryDirectory() as tmpdir:
        file_path = tmpdir + "/cap_file"
        open(file_path, "a").close()
        os.chmod(file_path, stat.S_IXUSR)  # ca overrides ex
        color_token, color_key = color_file(file_path, os.lstat(file_path))

        assert color_key == "ca"<|MERGE_RESOLUTION|>--- conflicted
+++ resolved
@@ -160,19 +160,11 @@
 # parameterized tests for file colorization
 # note 'ca' is checked by standalone test.
 # requires privilege to create a file with capabilities
-<<<<<<< HEAD
-# Windows is different.  Test the cases that are easy to do.
-# if you want robust file colorization use Windows Subsystem for Linux (WSL)
-# or a different OS.
-
-if ON_WINDOWS:
-=======
 
 if ON_WINDOWS:
     # file coloring support is very limited on Windows, only test the cases we can easily make work
     # If you care about file colors, use Windows Subsystem for Linux, or another OS.
 
->>>>>>> 57ed6e55
     _cf = {
         "fi": "regular",
         "di": "simple_dir",
@@ -190,30 +182,19 @@
         "tw": None,
         "ow": None,
         "st": None,
-<<<<<<< HEAD
-        "ex": None,  # executable is a filetype test on Windows.
-=======
-        "ex": None, # TODO: make this work "executable",
->>>>>>> 57ed6e55
+        "ex": None,  # TODO: make this work "executable",
         "*.emf": "foo.emf",
         "*.zip": "foo.zip",
         "*.ogg": "foo.ogg",
         "mh": "hard_link",
     }
 else:
-<<<<<<< HEAD
-=======
     # full-fledged, VT100 based infrastructure
->>>>>>> 57ed6e55
     _cf = {
         "fi": "regular",
         "di": "simple_dir",
         "ln": "sym_link",
-<<<<<<< HEAD
-        "pi": None if ON_WINDOWS else "pipe",
-=======
         "pi": "pipe",
->>>>>>> 57ed6e55
         "so": None,
         "do": None,
         # bug ci failures: 'bd': '/dev/sda',
@@ -350,7 +331,9 @@
     with TemporaryDirectory() as tmpdir:
         file_path = tmpdir + "/cap_file"
         open(file_path, "a").close()
-        os.chmod(file_path, stat.S_IXUSR)  # ca overrides ex
+        os.chmod(
+            file_path, stat.S_IRWXU
+        )  # ca overrides ex, leave file deletable on Windows
         color_token, color_key = color_file(file_path, os.lstat(file_path))
 
         assert color_key == "ca"