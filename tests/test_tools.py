--- conflicted
+++ resolved
@@ -6,15 +6,9 @@
 from nose.tools import assert_equal, assert_true, assert_false
 
 from xonsh.lexer import Lexer
-<<<<<<< HEAD
 from xonsh.tools import subproc_toks, subexpr_from_unbalanced, is_int, \
     always_true, always_false, ensure_string, is_env_path, str_to_env_path, \
-    env_path_to_str
-    
-=======
-from xonsh.tools import subproc_toks, subexpr_from_unbalanced
-from xonsh.tools import escape_windows_title_string
->>>>>>> f8e81335
+    env_path_to_str, escape_windows_title_string
 
 LEXER = Lexer()
 LEXER.build()
