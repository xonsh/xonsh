"""Tests the xonsh builtins."""
from __future__ import unicode_literals, print_function
import os
import re

import nose
from nose.tools import assert_equal, assert_true, assert_not_in

from xonsh import built_ins 
from xonsh.built_ins import reglob, regexpath, helper, superhelper, \
    ensure_list_of_strs
<<<<<<< HEAD
from xonsh.environ import Env
=======
from xonsh.tools import ON_WINDOWS
>>>>>>> f8e81335


def test_reglob_tests():
    testfiles = reglob('test_.*')
    for f in testfiles:
        assert_true(f.startswith('test_'))

if not ON_WINDOWS:
    def test_repath_backslash():
        home = os.path.expanduser('~')
        exp = os.listdir(home)
        exp = {p for p in exp if re.match(r'\w\w.*', p)}
        exp = {os.path.join(home, p) for p in exp}
        obs = set(regexpath(r'~/\w\w.*'))
        assert_equal(exp, obs)
        
def test_repath_home_itself():
    exp = os.path.expanduser('~')
    obs = regexpath('~')
    assert_equal(1, len(obs))
    assert_equal(exp, obs[0])

def test_repath_home_contents():
    home = os.path.expanduser('~')
    exp = os.listdir(home)
    exp = {os.path.join(home, p) for p in exp}
    obs = set(regexpath('~/.*'))
    assert_equal(exp, obs)

def test_repath_home_var():
    exp = os.path.expanduser('~')
    built_ins.ENV = Env(HOME=exp)
    obs = regexpath('$HOME')
    assert_equal(1, len(os.environ))
    built_ins.ENV.undo_replace_env()
    assert_equal(1, len(obs))
    assert_equal(exp, obs[0])

def test_repath_home_var_brace():
    exp = os.path.expanduser('~')
    built_ins.ENV = Env(HOME=exp)
    obs = regexpath('${HOME}')
    assert_equal(1, len(os.environ))
    built_ins.ENV.undo_replace_env()
    assert_equal(1, len(obs))
    assert_equal(exp, obs[0])

def test_helper_int():
    helper(int, 'int')

def test_helper_helper():
    helper(helper, 'helper')

def test_helper_env():
    helper(Env, 'Env')

def test_superhelper_int():
    superhelper(int, 'int')

def test_superhelper_helper():
    superhelper(helper, 'helper')

def test_superhelper_env():
    superhelper(Env, 'Env')

def test_ensure_list_of_strs():
    cases = [(['yo'], 'yo'), (['yo'], ['yo']), (['42'], 42), (['42'], [42])]
    for exp, inp in cases:
        obs = ensure_list_of_strs(inp)
        yield assert_equal, exp, obs


if __name__ == '__main__':
    nose.runmodule()<|MERGE_RESOLUTION|>--- conflicted
+++ resolved
@@ -9,11 +9,8 @@
 from xonsh import built_ins 
 from xonsh.built_ins import reglob, regexpath, helper, superhelper, \
     ensure_list_of_strs
-<<<<<<< HEAD
 from xonsh.environ import Env
-=======
 from xonsh.tools import ON_WINDOWS
->>>>>>> f8e81335
 
 
 def test_reglob_tests():
